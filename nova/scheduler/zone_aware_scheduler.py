--- conflicted
+++ resolved
@@ -27,16 +27,11 @@
 
 from nova import crypto
 from nova import db
-<<<<<<< HEAD
 from nova import exception
 from nova import flags
 from nova import log as logging
 from nova import rpc
 
-=======
-from nova import log as logging
-from nova import rpc
->>>>>>> 05eb0abd
 from nova.scheduler import api
 from nova.scheduler import driver
 
@@ -162,12 +157,6 @@
         self._provision_resource_from_blob(context, item, instance_id,
                                                request_spec, kwargs)
 
-    def should_create_all_at_once(self, context=None, *args, **kwargs):
-        """
-        This driver prefers all-at-once requests.
-        """
-        return True
-
     def schedule_run_instance(self, context, instance_id, request_spec,
                               *args, **kwargs):
         """This method is called from nova.compute.api to provision
@@ -200,25 +189,6 @@
         # we've already done it here)
         return None
 
-<<<<<<< HEAD
-=======
-    def provision_resource(self, context, item, instance_id, kwargs):
-        """Create the requested resource in this Zone or a child zone."""
-        if "hostname" in item:
-            host = item['hostname']
-            kwargs['instance_id'] = instance_id
-            rpc.cast(context,
-                     db.queue_get_for(context, "compute", host),
-                     {"method": "run_instance",
-                      "args": kwargs})
-            LOG.debug(_("Casted to compute %(host)s for run_instance")
-                                % locals())
-        else:
-            # TODO(sandy) Provision in child zone ...
-            LOG.warning(_("Provision to Child Zone not supported (yet)"))
-            pass
-
->>>>>>> 05eb0abd
     def select(self, context, request_spec, *args, **kwargs):
         """Select returns a list of weights and zone/host information
         corresponding to the best hosts to service the request. Any
