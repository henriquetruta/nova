--- conflicted
+++ resolved
@@ -398,22 +398,10 @@
                     check_injection=False,
                     create_record=True):
         stubs.stubout_loopingcall_start(self.stubs)
-<<<<<<< HEAD
-        values = {'id': instance_id,
-                  'project_id': self.project_id,
-                  'user_id': self.user_id,
-                  'image_ref': image_ref,
-                  'kernel_id': kernel_id,
-                  'ramdisk_id': ramdisk_id,
-                  'instance_type_id': instance_type_id,
-                  'os_type': os_type,
-                  'architecture': architecture}
-        instance = db.instance_create(self.context, values)
-=======
         if create_record:
             values = {'id': instance_id,
-                      'project_id': self.project.id,
-                      'user_id': self.user.id,
+                      'project_id': self.project_id,
+                      'user_id': self.user_id,
                       'image_ref': image_ref,
                       'kernel_id': kernel_id,
                       'ramdisk_id': ramdisk_id,
@@ -423,7 +411,6 @@
             instance = db.instance_create(self.context, values)
         else:
             instance = db.instance_get(self.context, instance_id)
->>>>>>> 26fd6c3f
         network_info = [({'bridge': 'fa0', 'id': 0, 'injected': True},
                           {'broadcast': '192.168.0.255',
                            'dns': ['192.168.0.1'],
@@ -633,10 +620,6 @@
         # guest agent is detected
         self.assertFalse(self._tee_executed)
 
-<<<<<<< HEAD
-    @test.skip_test("Key Error on domid")
-=======
->>>>>>> 26fd6c3f
     def test_spawn_vlanmanager(self):
         self.flags(xenapi_image_service='glance',
                    network_manager='nova.network.manager.VlanManager',
@@ -653,13 +636,6 @@
         instance = self._create_instance(2, False)
         networks = self.network.db.network_get_all(ctxt)
         for network in networks:
-<<<<<<< HEAD
-            self.network.set_network_host(ctxt, network['id'])
-
-        self.network.allocate_for_instance(ctxt, instance_id=instance_ref.id,
-                instance_type_id=1, project_id=self.project_id)
-        self.network.setup_compute_network(ctxt, instance_ref.id)
-=======
             self.network.set_network_host(ctxt, network)
 
         self.network.allocate_for_instance(ctxt,
@@ -667,8 +643,7 @@
                                            host=FLAGS.host,
                                            vpn=None,
                                            instance_type_id=1,
-                                           project_id=self.project.id)
->>>>>>> 26fd6c3f
+                                           project_id=self.project_id)
         self._test_spawn(glance_stubs.FakeGlance.IMAGE_MACHINE,
                          glance_stubs.FakeGlance.IMAGE_KERNEL,
                          glance_stubs.FakeGlance.IMAGE_RAMDISK,
@@ -698,19 +673,7 @@
         # Ensure that it will not unrescue a non-rescued instance.
         self.assertRaises(Exception, conn.unrescue, instance, None)
 
-<<<<<<< HEAD
-    def _create_instance(self, instance_id=1):
-=======
-    def tearDown(self):
-        super(XenAPIVMTestCase, self).tearDown()
-        self.manager.delete_project(self.project)
-        self.manager.delete_user(self.user)
-        self.vm_info = None
-        self.vm = None
-        self.stubs.UnsetAll()
-
     def _create_instance(self, instance_id=1, spawn=True):
->>>>>>> 26fd6c3f
         """Creates and spawns a test instance."""
         stubs.stubout_loopingcall_start(self.stubs)
         values = {
