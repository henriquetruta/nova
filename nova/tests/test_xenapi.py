# vim: tabstop=4 shiftwidth=4 softtabstop=4

#    Copyright (c) 2010 Citrix Systems, Inc.
#
#    Licensed under the Apache License, Version 2.0 (the "License"); you may
#    not use this file except in compliance with the License. You may obtain
#    a copy of the License at
#
#         http://www.apache.org/licenses/LICENSE-2.0
#
#    Unless required by applicable law or agreed to in writing, software
#    distributed under the License is distributed on an "AS IS" BASIS, WITHOUT
#    WARRANTIES OR CONDITIONS OF ANY KIND, either express or implied. See the
#    License for the specific language governing permissions and limitations
#    under the License.

"""
Test suite for XenAPI
"""

import functools
import os
import re
import stubout
import ast

from nova import db
from nova import context
from nova import flags
from nova import log as logging
from nova import test
from nova import utils
from nova.auth import manager
from nova.compute import instance_types
from nova.compute import power_state
from nova.virt import xenapi_conn
from nova.virt.xenapi import fake as xenapi_fake
from nova.virt.xenapi import volume_utils
from nova.virt.xenapi import vm_utils
from nova.virt.xenapi.vmops import SimpleDH
from nova.virt.xenapi.vmops import VMOps
from nova.tests.db import fakes as db_fakes
from nova.tests.xenapi import stubs
from nova.tests.glance import stubs as glance_stubs
from nova.tests import fake_utils

LOG = logging.getLogger('nova.tests.test_xenapi')

FLAGS = flags.FLAGS


def stub_vm_utils_with_vdi_attached_here(function, should_return=True):
    """
    vm_utils.with_vdi_attached_here needs to be stubbed out because it
    calls down to the filesystem to attach a vdi. This provides a
    decorator to handle that.
    """
    @functools.wraps(function)
    def decorated_function(self, *args, **kwargs):
        orig_with_vdi_attached_here = vm_utils.with_vdi_attached_here
        vm_utils.with_vdi_attached_here = lambda *x: should_return
        function(self, *args, **kwargs)
        vm_utils.with_vdi_attached_here = orig_with_vdi_attached_here
    return decorated_function


class XenAPIVolumeTestCase(test.TestCase):
    """
    Unit tests for Volume operations
    """
    def setUp(self):
        super(XenAPIVolumeTestCase, self).setUp()
        self.stubs = stubout.StubOutForTesting()
        self.context = context.RequestContext('fake', 'fake', False)
        FLAGS.target_host = '127.0.0.1'
        FLAGS.xenapi_connection_url = 'test_url'
        FLAGS.xenapi_connection_password = 'test_pass'
        db_fakes.stub_out_db_instance_api(self.stubs)
        #db_fakes.stub_out_db_network_api(self.stubs)
        stubs.stub_out_get_target(self.stubs)
        xenapi_fake.reset()
        self.values = {'id': 1,
                  'project_id': 'fake',
                  'user_id': 'fake',
                  'image_id': 1,
                  'kernel_id': 2,
                  'ramdisk_id': 3,
                  'instance_type': 'm1.large',
                  'mac_address': 'aa:bb:cc:dd:ee:ff',
                  'os_type': 'linux'}

    def _create_volume(self, size='0'):
        """Create a volume object."""
        vol = {}
        vol['size'] = size
        vol['user_id'] = 'fake'
        vol['project_id'] = 'fake'
        vol['host'] = 'localhost'
        vol['availability_zone'] = FLAGS.storage_availability_zone
        vol['status'] = "creating"
        vol['attach_status'] = "detached"
        return db.volume_create(self.context, vol)

    def test_create_iscsi_storage(self):
        """ This shows how to test helper classes' methods """
        stubs.stubout_session(self.stubs, stubs.FakeSessionForVolumeTests)
        session = xenapi_conn.XenAPISession('test_url', 'root', 'test_pass')
        helper = volume_utils.VolumeHelper
        helper.XenAPI = session.get_imported_xenapi()
        vol = self._create_volume()
        info = helper.parse_volume_info(vol['id'], '/dev/sdc')
        label = 'SR-%s' % vol['id']
        description = 'Test-SR'
        sr_ref = helper.create_iscsi_storage(session, info, label, description)
        srs = xenapi_fake.get_all('SR')
        self.assertEqual(sr_ref, srs[0])
        db.volume_destroy(context.get_admin_context(), vol['id'])

    def test_parse_volume_info_raise_exception(self):
        """ This shows how to test helper classes' methods """
        stubs.stubout_session(self.stubs, stubs.FakeSessionForVolumeTests)
        session = xenapi_conn.XenAPISession('test_url', 'root', 'test_pass')
        helper = volume_utils.VolumeHelper
        helper.XenAPI = session.get_imported_xenapi()
        vol = self._create_volume()
        # oops, wrong mount point!
        self.assertRaises(volume_utils.StorageError,
                          helper.parse_volume_info,
                          vol['id'],
                          '/dev/sd')
        db.volume_destroy(context.get_admin_context(), vol['id'])

    def test_attach_volume(self):
        """ This shows how to test Ops classes' methods """
        stubs.stubout_session(self.stubs, stubs.FakeSessionForVolumeTests)
        conn = xenapi_conn.get_connection(False)
        volume = self._create_volume()
        instance = db.instance_create(self.context, self.values)
        vm = xenapi_fake.create_vm(instance.name, 'Running')
        result = conn.attach_volume(instance.name, volume['id'], '/dev/sdc')

        def check():
            # check that the VM has a VBD attached to it
            # Get XenAPI record for VBD
            vbds = xenapi_fake.get_all('VBD')
            vbd = xenapi_fake.get_record('VBD', vbds[0])
            vm_ref = vbd['VM']
            self.assertEqual(vm_ref, vm)

        check()

    def test_attach_volume_raise_exception(self):
        """ This shows how to test when exceptions are raised """
        stubs.stubout_session(self.stubs,
                              stubs.FakeSessionForVolumeFailedTests)
        conn = xenapi_conn.get_connection(False)
        volume = self._create_volume()
        instance = db.instance_create(self.context, self.values)
        xenapi_fake.create_vm(instance.name, 'Running')
        self.assertRaises(Exception,
                          conn.attach_volume,
                          instance.name,
                          volume['id'],
                          '/dev/sdc')

    def tearDown(self):
        super(XenAPIVolumeTestCase, self).tearDown()
        self.stubs.UnsetAll()


def reset_network(*args):
    pass


class XenAPIVMTestCase(test.TestCase):
    """
    Unit tests for VM operations
    """
    def setUp(self):
        super(XenAPIVMTestCase, self).setUp()
        self.manager = manager.AuthManager()
        self.user = self.manager.create_user('fake', 'fake', 'fake',
                                             admin=True)
        self.project = self.manager.create_project('fake', 'fake', 'fake')
        self.network = utils.import_object(FLAGS.network_manager)
        self.stubs = stubout.StubOutForTesting()
        self.flags(xenapi_connection_url='test_url',
                   xenapi_connection_password='test_pass',
                   instance_name_template='%d')
        xenapi_fake.reset()
        xenapi_fake.create_local_srs()
        db_fakes.stub_out_db_instance_api(self.stubs)
        xenapi_fake.create_network('fake', FLAGS.flat_network_bridge)
        stubs.stubout_session(self.stubs, stubs.FakeSessionForVMTests)
        stubs.stubout_get_this_vm_uuid(self.stubs)
        stubs.stubout_stream_disk(self.stubs)
        stubs.stubout_is_vdi_pv(self.stubs)
        self.stubs.Set(VMOps, 'reset_network', reset_network)
        glance_stubs.stubout_glance_client(self.stubs,
                                           glance_stubs.FakeGlance)
        fake_utils.stub_out_utils_execute(self.stubs)
        self.context = context.RequestContext('fake', 'fake', False)
        self.conn = xenapi_conn.get_connection(False)

    def test_list_instances_0(self):
        instances = self.conn.list_instances()
        self.assertEquals(instances, [])

    def test_get_diagnostics(self):
        instance = self._create_instance()
        self.conn.get_diagnostics(instance)

    def test_instance_snapshot(self):
        stubs.stubout_instance_snapshot(self.stubs)
        instance = self._create_instance()

        name = "MySnapshot"
        template_vm_ref = self.conn.snapshot(instance, name)

        def ensure_vm_was_torn_down():
            vm_labels = []
            for vm_ref in xenapi_fake.get_all('VM'):
                vm_rec = xenapi_fake.get_record('VM', vm_ref)
                if not vm_rec["is_control_domain"]:
                    vm_labels.append(vm_rec["name_label"])

            self.assertEquals(vm_labels, ['1'])

        def ensure_vbd_was_torn_down():
            vbd_labels = []
            for vbd_ref in xenapi_fake.get_all('VBD'):
                vbd_rec = xenapi_fake.get_record('VBD', vbd_ref)
                vbd_labels.append(vbd_rec["vm_name_label"])

            self.assertEquals(vbd_labels, ['1'])

        def ensure_vdi_was_torn_down():
            for vdi_ref in xenapi_fake.get_all('VDI'):
                vdi_rec = xenapi_fake.get_record('VDI', vdi_ref)
                name_label = vdi_rec["name_label"]
                self.assert_(not name_label.endswith('snapshot'))

        def check():
            ensure_vm_was_torn_down()
            ensure_vbd_was_torn_down()
            ensure_vdi_was_torn_down()

        check()

    def create_vm_record(self, conn, os_type):
        instances = conn.list_instances()
        self.assertEquals(instances, ['1'])

        # Get Nova record for VM
        vm_info = conn.get_info(1)
        # Get XenAPI record for VM
        vms = [rec for ref, rec
               in xenapi_fake.get_all_records('VM').iteritems()
               if not rec['is_control_domain']]
        vm = vms[0]
        self.vm_info = vm_info
        self.vm = vm

    def check_vm_record(self, conn, check_injection=False):
        # Check that m1.large above turned into the right thing.
        instance_type = db.instance_type_get_by_name(conn, 'm1.large')
        mem_kib = long(instance_type['memory_mb']) << 10
        mem_bytes = str(mem_kib << 10)
        vcpus = instance_type['vcpus']
        self.assertEquals(self.vm_info['max_mem'], mem_kib)
        self.assertEquals(self.vm_info['mem'], mem_kib)
        self.assertEquals(self.vm['memory_static_max'], mem_bytes)
        self.assertEquals(self.vm['memory_dynamic_max'], mem_bytes)
        self.assertEquals(self.vm['memory_dynamic_min'], mem_bytes)
        self.assertEquals(self.vm['VCPUs_max'], str(vcpus))
        self.assertEquals(self.vm['VCPUs_at_startup'], str(vcpus))

        # Check that the VM is running according to Nova
        self.assertEquals(self.vm_info['state'], power_state.RUNNING)

        # Check that the VM is running according to XenAPI.
        self.assertEquals(self.vm['power_state'], 'Running')

        if check_injection:
            xenstore_data = self.vm['xenstore_data']
            key = 'vm-data/networking/aabbccddeeff'
            xenstore_value = xenstore_data[key]
            tcpip_data = ast.literal_eval(xenstore_value)
            self.assertEquals(tcpip_data, {
                'label': 'test_network',
                'broadcast': '10.0.0.255',
                'ips': [{'ip': '10.0.0.3',
                         'netmask':'255.255.255.0',
                         'enabled':'1'}],
                'ip6s': [{'ip': '',
                          'netmask': '',
                          'enabled': '1',
                          'gateway': ''}],
                'mac': 'aa:bb:cc:dd:ee:ff',
                'dns': ['10.0.0.2'],
                'gateway': '10.0.0.1'})

    def check_vm_params_for_windows(self):
        self.assertEquals(self.vm['platform']['nx'], 'true')
        self.assertEquals(self.vm['HVM_boot_params'], {'order': 'dc'})
        self.assertEquals(self.vm['HVM_boot_policy'], 'BIOS order')

        # check that these are not set
        self.assertEquals(self.vm['PV_args'], '')
        self.assertEquals(self.vm['PV_bootloader'], '')
        self.assertEquals(self.vm['PV_kernel'], '')
        self.assertEquals(self.vm['PV_ramdisk'], '')

    def check_vm_params_for_linux(self):
        self.assertEquals(self.vm['platform']['nx'], 'false')
        self.assertEquals(self.vm['PV_args'], 'clocksource=jiffies')
        self.assertEquals(self.vm['PV_bootloader'], 'pygrub')

        # check that these are not set
        self.assertEquals(self.vm['PV_kernel'], '')
        self.assertEquals(self.vm['PV_ramdisk'], '')
        self.assertEquals(self.vm['HVM_boot_params'], {})
        self.assertEquals(self.vm['HVM_boot_policy'], '')

    def check_vm_params_for_linux_with_external_kernel(self):
        self.assertEquals(self.vm['platform']['nx'], 'false')
        self.assertEquals(self.vm['PV_args'], 'root=/dev/xvda1')
        self.assertNotEquals(self.vm['PV_kernel'], '')
        self.assertNotEquals(self.vm['PV_ramdisk'], '')

        # check that these are not set
        self.assertEquals(self.vm['HVM_boot_params'], {})
        self.assertEquals(self.vm['HVM_boot_policy'], '')

    def _test_spawn(self, image_id, kernel_id, ramdisk_id,
        instance_type="m1.large", os_type="linux", check_injection=False):
        stubs.stubout_loopingcall_start(self.stubs)
        values = {'id': 1,
                  'project_id': self.project.id,
                  'user_id': self.user.id,
                  'image_id': image_id,
                  'kernel_id': kernel_id,
                  'ramdisk_id': ramdisk_id,
                  'instance_type': instance_type,
                  'mac_address': 'aa:bb:cc:dd:ee:ff',
                  'os_type': os_type}
        instance = db.instance_create(self.context, values)
        self.conn.spawn(instance)
        self.create_vm_record(self.conn, os_type)
        self.check_vm_record(self.conn, check_injection)

    def test_spawn_not_enough_memory(self):
        FLAGS.xenapi_image_service = 'glance'
        self.assertRaises(Exception,
                          self._test_spawn,
                          1, 2, 3, "m1.xlarge")

    def test_spawn_raw_objectstore(self):
        FLAGS.xenapi_image_service = 'objectstore'
        self._test_spawn(1, None, None)

    def test_spawn_objectstore(self):
        FLAGS.xenapi_image_service = 'objectstore'
        self._test_spawn(1, 2, 3)

    @stub_vm_utils_with_vdi_attached_here
    def test_spawn_raw_glance(self):
        FLAGS.xenapi_image_service = 'glance'
        self._test_spawn(glance_stubs.FakeGlance.IMAGE_RAW, None, None)
        self.check_vm_params_for_linux()

    def test_spawn_vhd_glance_linux(self):
        FLAGS.xenapi_image_service = 'glance'
        self._test_spawn(glance_stubs.FakeGlance.IMAGE_VHD, None, None,
                         os_type="linux")
        self.check_vm_params_for_linux()

    def test_spawn_vhd_glance_windows(self):
        FLAGS.xenapi_image_service = 'glance'
        self._test_spawn(glance_stubs.FakeGlance.IMAGE_VHD, None, None,
                         os_type="windows")
        self.check_vm_params_for_windows()

    def test_spawn_glance(self):
        FLAGS.xenapi_image_service = 'glance'
        self._test_spawn(glance_stubs.FakeGlance.IMAGE_MACHINE,
                         glance_stubs.FakeGlance.IMAGE_KERNEL,
                         glance_stubs.FakeGlance.IMAGE_RAMDISK)
        self.check_vm_params_for_linux_with_external_kernel()

<<<<<<< HEAD
    def test_spawn_netinject_file(self):
        FLAGS.xenapi_image_service = 'glance'
        db_fakes.stub_out_db_instance_api(self.stubs, injected=True)

        self._tee_executed = False

        def _tee_handler(cmd, **kwargs):
            input = kwargs.get('process_input', None)
            self.assertNotEqual(input, None)
            config = [line.strip() for line in input.split("\n")]
            # Find the start of eth0 configuration and check it
            index = config.index('auto eth0')
            self.assertEquals(config[index + 1:index + 8], [
                'iface eth0 inet static',
                'address 10.0.0.3',
                'netmask 255.255.255.0',
                'broadcast 10.0.0.255',
                'gateway 10.0.0.1',
                'dns-nameservers 10.0.0.2',
                ''])
            self._tee_executed = True
            return '', ''

        fake_utils.fake_execute_set_repliers([
            # Capture the sudo tee .../etc/network/interfaces command
            (r'(sudo\s+)?tee.*interfaces', _tee_handler),
        ])
        FLAGS.xenapi_image_service = 'glance'
        self._test_spawn(glance_stubs.FakeGlance.IMAGE_MACHINE,
                         glance_stubs.FakeGlance.IMAGE_KERNEL,
                         glance_stubs.FakeGlance.IMAGE_RAMDISK,
                         check_injection=True)
        self.assertTrue(self._tee_executed)

    def test_spawn_netinject_xenstore(self):
        FLAGS.xenapi_image_service = 'glance'
        db_fakes.stub_out_db_instance_api(self.stubs, injected=True)

        self._tee_executed = False

        def _mount_handler(cmd, *ignore_args, **ignore_kwargs):
            # When mounting, create real files under the mountpoint to simulate
            # files in the mounted filesystem

            # RegExp extracts the path of the mountpoint
            cmd_str = ' '.join(cmd)
            match = re.match(r'(sudo\s+)?mount[^"]*"[^"]*"\s+"([^"]*)"',
                             cmd_str)
            self._tmpdir = match.group(2)
            LOG.debug(_('Creating files in %s to simulate guest agent' %
                self._tmpdir))
            os.makedirs(os.path.join(self._tmpdir, 'usr', 'sbin'))
            # Touch the file using open
            open(os.path.join(self._tmpdir, 'usr', 'sbin',
                'xe-update-networking'), 'w').close()
            return '', ''

        def _umount_handler(cmd, *ignore_args, **ignore_kwargs):
            # Umount would normall make files in the m,ounted filesystem
            # disappear, so do that here
            LOG.debug(_('Removing simulated guest agent files in %s' %
                self._tmpdir))
            os.remove(os.path.join(self._tmpdir, 'usr', 'sbin',
                'xe-update-networking'))
            os.rmdir(os.path.join(self._tmpdir, 'usr', 'sbin'))
            os.rmdir(os.path.join(self._tmpdir, 'usr'))
            return '', ''

        def _tee_handler(cmd, *ignore_args, **ignore_kwargs):
            self._tee_executed = True
            return '', ''

        fake_utils.fake_execute_set_repliers([
            (r'(sudo\s+)?mount', _mount_handler),
            (r'(sudo\s+)?umount', _umount_handler),
            (r'(sudo\s+)?tee.*interfaces', _tee_handler)])
        self._test_spawn(1, 2, 3, check_injection=True)

        # tee must not run in this case, where an injection-capable
        # guest agent is detected
        self.assertFalse(self._tee_executed)
=======
    def test_spawn_with_network_qos(self):
        self._create_instance()
        for vif_ref in xenapi_fake.get_all('VIF'):
            vif_rec = xenapi_fake.get_record('VIF', vif_ref)
            self.assertEquals(vif_rec['qos_algorithm_type'], 'ratelimit')
            self.assertEquals(vif_rec['qos_algorithm_params']['kbps'],
                              str(4 * 1024))
>>>>>>> abe147f7

    def tearDown(self):
        super(XenAPIVMTestCase, self).tearDown()
        self.manager.delete_project(self.project)
        self.manager.delete_user(self.user)
        self.vm_info = None
        self.vm = None
        self.stubs.UnsetAll()

    def _create_instance(self):
        """Creates and spawns a test instance"""
        stubs.stubout_loopingcall_start(self.stubs)
        values = {
            'id': 1,
            'project_id': self.project.id,
            'user_id': self.user.id,
            'image_id': 1,
            'kernel_id': 2,
            'ramdisk_id': 3,
            'instance_type': 'm1.large',
            'mac_address': 'aa:bb:cc:dd:ee:ff',
            'os_type': 'linux'}
        instance = db.instance_create(self.context, values)
        self.conn.spawn(instance)
        return instance


class XenAPIDiffieHellmanTestCase(test.TestCase):
    """
    Unit tests for Diffie-Hellman code
    """
    def setUp(self):
        super(XenAPIDiffieHellmanTestCase, self).setUp()
        self.alice = SimpleDH()
        self.bob = SimpleDH()

    def test_shared(self):
        alice_pub = self.alice.get_public()
        bob_pub = self.bob.get_public()
        alice_shared = self.alice.compute_shared(bob_pub)
        bob_shared = self.bob.compute_shared(alice_pub)
        self.assertEquals(alice_shared, bob_shared)

    def test_encryption(self):
        msg = "This is a top-secret message"
        enc = self.alice.encrypt(msg)
        dec = self.bob.decrypt(enc)
        self.assertEquals(dec, msg)

    def tearDown(self):
        super(XenAPIDiffieHellmanTestCase, self).tearDown()


class XenAPIMigrateInstance(test.TestCase):
    """
    Unit test for verifying migration-related actions
    """

    def setUp(self):
        super(XenAPIMigrateInstance, self).setUp()
        self.stubs = stubout.StubOutForTesting()
        FLAGS.target_host = '127.0.0.1'
        FLAGS.xenapi_connection_url = 'test_url'
        FLAGS.xenapi_connection_password = 'test_pass'
        db_fakes.stub_out_db_instance_api(self.stubs)
        stubs.stub_out_get_target(self.stubs)
        xenapi_fake.reset()
        xenapi_fake.create_network('fake', FLAGS.flat_network_bridge)
        self.manager = manager.AuthManager()
        self.user = self.manager.create_user('fake', 'fake', 'fake',
                                             admin=True)
        self.project = self.manager.create_project('fake', 'fake', 'fake')
        self.context = context.RequestContext('fake', 'fake', False)
        self.values = {'id': 1,
                  'project_id': self.project.id,
                  'user_id': self.user.id,
                  'image_id': 1,
                  'kernel_id': None,
                  'ramdisk_id': None,
                  'instance_type': 'm1.large',
                  'mac_address': 'aa:bb:cc:dd:ee:ff',
                  'os_type': 'linux'}

        stubs.stub_out_migration_methods(self.stubs)
        stubs.stubout_get_this_vm_uuid(self.stubs)
        glance_stubs.stubout_glance_client(self.stubs,
                                           glance_stubs.FakeGlance)

    def tearDown(self):
        super(XenAPIMigrateInstance, self).tearDown()
        self.manager.delete_project(self.project)
        self.manager.delete_user(self.user)
        self.stubs.UnsetAll()

    def test_migrate_disk_and_power_off(self):
        instance = db.instance_create(self.context, self.values)
        stubs.stubout_session(self.stubs, stubs.FakeSessionForMigrationTests)
        conn = xenapi_conn.get_connection(False)
        conn.migrate_disk_and_power_off(instance, '127.0.0.1')

    def test_finish_resize(self):
        instance = db.instance_create(self.context, self.values)
        stubs.stubout_session(self.stubs, stubs.FakeSessionForMigrationTests)
        stubs.stubout_loopingcall_start(self.stubs)
        conn = xenapi_conn.get_connection(False)
        conn.finish_resize(instance, dict(base_copy='hurr', cow='durr'))


class XenAPIDetermineDiskImageTestCase(test.TestCase):
    """
    Unit tests for code that detects the ImageType
    """
    def setUp(self):
        super(XenAPIDetermineDiskImageTestCase, self).setUp()
        glance_stubs.stubout_glance_client(self.stubs,
                                           glance_stubs.FakeGlance)

        class FakeInstance(object):
            pass

        self.fake_instance = FakeInstance()
        self.fake_instance.id = 42
        self.fake_instance.os_type = 'linux'

    def assert_disk_type(self, disk_type):
        dt = vm_utils.VMHelper.determine_disk_image_type(
            self.fake_instance)
        self.assertEqual(disk_type, dt)

    def test_instance_disk(self):
        """
        If a kernel is specified then the image type is DISK (aka machine)
        """
        FLAGS.xenapi_image_service = 'objectstore'
        self.fake_instance.image_id = glance_stubs.FakeGlance.IMAGE_MACHINE
        self.fake_instance.kernel_id = glance_stubs.FakeGlance.IMAGE_KERNEL
        self.assert_disk_type(vm_utils.ImageType.DISK)

    def test_instance_disk_raw(self):
        """
        If the kernel isn't specified, and we're not using Glance, then
        DISK_RAW is assumed.
        """
        FLAGS.xenapi_image_service = 'objectstore'
        self.fake_instance.image_id = glance_stubs.FakeGlance.IMAGE_RAW
        self.fake_instance.kernel_id = None
        self.assert_disk_type(vm_utils.ImageType.DISK_RAW)

    def test_glance_disk_raw(self):
        """
        If we're using Glance, then defer to the image_type field, which in
        this case will be 'raw'.
        """
        FLAGS.xenapi_image_service = 'glance'
        self.fake_instance.image_id = glance_stubs.FakeGlance.IMAGE_RAW
        self.fake_instance.kernel_id = None
        self.assert_disk_type(vm_utils.ImageType.DISK_RAW)

    def test_glance_disk_vhd(self):
        """
        If we're using Glance, then defer to the image_type field, which in
        this case will be 'vhd'.
        """
        FLAGS.xenapi_image_service = 'glance'
        self.fake_instance.image_id = glance_stubs.FakeGlance.IMAGE_VHD
        self.fake_instance.kernel_id = None
        self.assert_disk_type(vm_utils.ImageType.DISK_VHD)<|MERGE_RESOLUTION|>--- conflicted
+++ resolved
@@ -388,7 +388,6 @@
                          glance_stubs.FakeGlance.IMAGE_RAMDISK)
         self.check_vm_params_for_linux_with_external_kernel()
 
-<<<<<<< HEAD
     def test_spawn_netinject_file(self):
         FLAGS.xenapi_image_service = 'glance'
         db_fakes.stub_out_db_instance_api(self.stubs, injected=True)
@@ -470,7 +469,7 @@
         # tee must not run in this case, where an injection-capable
         # guest agent is detected
         self.assertFalse(self._tee_executed)
-=======
+
     def test_spawn_with_network_qos(self):
         self._create_instance()
         for vif_ref in xenapi_fake.get_all('VIF'):
@@ -478,7 +477,6 @@
             self.assertEquals(vif_rec['qos_algorithm_type'], 'ratelimit')
             self.assertEquals(vif_rec['qos_algorithm_params']['kbps'],
                               str(4 * 1024))
->>>>>>> abe147f7
 
     def tearDown(self):
         super(XenAPIVMTestCase, self).tearDown()
