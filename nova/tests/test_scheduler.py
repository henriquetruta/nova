# vim: tabstop=4 shiftwidth=4 softtabstop=4

# Copyright 2010 United States Government as represented by the
# Administrator of the National Aeronautics and Space Administration.
# All Rights Reserved.
#
#    Licensed under the Apache License, Version 2.0 (the "License"); you may
#    not use this file except in compliance with the License. You may obtain
#    a copy of the License at
#
#         http://www.apache.org/licenses/LICENSE-2.0
#
#    Unless required by applicable law or agreed to in writing, software
#    distributed under the License is distributed on an "AS IS" BASIS, WITHOUT
#    WARRANTIES OR CONDITIONS OF ANY KIND, either express or implied. See the
#    License for the specific language governing permissions and limitations
#    under the License.
"""
Tests For Scheduler
"""

import datetime
import mox
import novaclient.exceptions
import stubout
import webob

from mox import IgnoreArg
from nova import context
from nova import db
from nova import exception
from nova import flags
from nova import service
from nova import test
from nova import rpc
from nova import utils
from nova.auth import manager as auth_manager
from nova.scheduler import api
from nova.scheduler import manager
from nova.scheduler import driver
from nova.compute import power_state
from nova.db.sqlalchemy import models


FLAGS = flags.FLAGS
flags.DECLARE('max_cores', 'nova.scheduler.simple')
flags.DECLARE('stub_network', 'nova.compute.manager')
flags.DECLARE('instances_path', 'nova.compute.manager')


class TestDriver(driver.Scheduler):
    """Scheduler Driver for Tests"""
    def schedule(context, topic, *args, **kwargs):
        return 'fallback_host'

    def schedule_named_method(context, topic, num):
        return 'named_host'


class SchedulerTestCase(test.TestCase):
    """Test case for scheduler"""
    def setUp(self):
        super(SchedulerTestCase, self).setUp()
        self.flags(scheduler_driver='nova.tests.test_scheduler.TestDriver')

    def _create_compute_service(self):
        """Create compute-manager(ComputeNode and Service record)."""
        ctxt = context.get_admin_context()
        dic = {'host': 'dummy', 'binary': 'nova-compute', 'topic': 'compute',
               'report_count': 0, 'availability_zone': 'dummyzone'}
        s_ref = db.service_create(ctxt, dic)

        dic = {'service_id': s_ref['id'],
               'vcpus': 16, 'memory_mb': 32, 'local_gb': 100,
               'vcpus_used': 16, 'memory_mb_used': 32, 'local_gb_used': 10,
               'hypervisor_type': 'qemu', 'hypervisor_version': 12003,
               'cpu_info': ''}
        db.compute_node_create(ctxt, dic)

        return db.service_get(ctxt, s_ref['id'])

    def _create_instance(self, **kwargs):
        """Create a test instance"""
        ctxt = context.get_admin_context()
        inst = {}
        inst['user_id'] = 'admin'
        inst['project_id'] = kwargs.get('project_id', 'fake')
        inst['host'] = kwargs.get('host', 'dummy')
        inst['vcpus'] = kwargs.get('vcpus', 1)
        inst['memory_mb'] = kwargs.get('memory_mb', 10)
        inst['local_gb'] = kwargs.get('local_gb', 20)
        return db.instance_create(ctxt, inst)

    def test_fallback(self):
        scheduler = manager.SchedulerManager()
        self.mox.StubOutWithMock(rpc, 'cast', use_mock_anything=True)
        ctxt = context.get_admin_context()
        rpc.cast(ctxt,
                 'topic.fallback_host',
                 {'method': 'noexist',
                  'args': {'num': 7}})
        self.mox.ReplayAll()
        scheduler.noexist(ctxt, 'topic', num=7)

    def test_named_method(self):
        scheduler = manager.SchedulerManager()
        self.mox.StubOutWithMock(rpc, 'cast', use_mock_anything=True)
        ctxt = context.get_admin_context()
        rpc.cast(ctxt,
                 'topic.named_host',
                 {'method': 'named_method',
                  'args': {'num': 7}})
        self.mox.ReplayAll()
        scheduler.named_method(ctxt, 'topic', num=7)

    def test_show_host_resources_host_not_exit(self):
        """A host given as an argument does not exists."""

        scheduler = manager.SchedulerManager()
        dest = 'dummydest'
        ctxt = context.get_admin_context()

        try:
            scheduler.show_host_resources(ctxt, dest)
        except exception.NotFound, e:
            c1 = (e.message.find(_("does not exist or is not a "
                                   "compute node.")) >= 0)
        self.assertTrue(c1)

    def _dic_is_equal(self, dic1, dic2, keys=None):
        """Compares 2 dictionary contents(Helper method)"""
        if not keys:
            keys = ['vcpus', 'memory_mb', 'local_gb',
                    'vcpus_used', 'memory_mb_used', 'local_gb_used']

        for key in keys:
            if not (dic1[key] == dic2[key]):
                return False
        return True

    def test_show_host_resources_no_project(self):
        """No instance are running on the given host."""

        scheduler = manager.SchedulerManager()
        ctxt = context.get_admin_context()
        s_ref = self._create_compute_service()

        result = scheduler.show_host_resources(ctxt, s_ref['host'])

        # result checking
        c1 = ('resource' in result and 'usage' in result)
        compute_node = s_ref['compute_node'][0]
        c2 = self._dic_is_equal(result['resource'], compute_node)
        c3 = result['usage'] == {}
        self.assertTrue(c1 and c2 and c3)
        db.service_destroy(ctxt, s_ref['id'])

    def test_show_host_resources_works_correctly(self):
        """Show_host_resources() works correctly as expected."""

        scheduler = manager.SchedulerManager()
        ctxt = context.get_admin_context()
        s_ref = self._create_compute_service()
        i_ref1 = self._create_instance(project_id='p-01', host=s_ref['host'])
        i_ref2 = self._create_instance(project_id='p-02', vcpus=3,
                                       host=s_ref['host'])

        result = scheduler.show_host_resources(ctxt, s_ref['host'])

        c1 = ('resource' in result and 'usage' in result)
        compute_node = s_ref['compute_node'][0]
        c2 = self._dic_is_equal(result['resource'], compute_node)
        c3 = result['usage'].keys() == ['p-01', 'p-02']
        keys = ['vcpus', 'memory_mb', 'local_gb']
        c4 = self._dic_is_equal(result['usage']['p-01'], i_ref1, keys)
        c5 = self._dic_is_equal(result['usage']['p-02'], i_ref2, keys)
        self.assertTrue(c1 and c2 and c3 and c4 and c5)

        db.service_destroy(ctxt, s_ref['id'])
        db.instance_destroy(ctxt, i_ref1['id'])
        db.instance_destroy(ctxt, i_ref2['id'])


class ZoneSchedulerTestCase(test.TestCase):
    """Test case for zone scheduler"""
    def setUp(self):
        super(ZoneSchedulerTestCase, self).setUp()
        self.flags(scheduler_driver='nova.scheduler.zone.ZoneScheduler')

    def _create_service_model(self, **kwargs):
        service = db.sqlalchemy.models.Service()
        service.host = kwargs['host']
        service.disabled = False
        service.deleted = False
        service.report_count = 0
        service.binary = 'nova-compute'
        service.topic = 'compute'
        service.id = kwargs['id']
        service.availability_zone = kwargs['zone']
        service.created_at = datetime.datetime.utcnow()
        return service

    def test_with_two_zones(self):
        scheduler = manager.SchedulerManager()
        ctxt = context.get_admin_context()
        service_list = [self._create_service_model(id=1,
                                                   host='host1',
                                                   zone='zone1'),
                        self._create_service_model(id=2,
                                                   host='host2',
                                                   zone='zone2'),
                        self._create_service_model(id=3,
                                                   host='host3',
                                                   zone='zone2'),
                        self._create_service_model(id=4,
                                                   host='host4',
                                                   zone='zone2'),
                        self._create_service_model(id=5,
                                                   host='host5',
                                                   zone='zone2')]
        self.mox.StubOutWithMock(db, 'service_get_all_by_topic')
        arg = IgnoreArg()
        db.service_get_all_by_topic(arg, arg).AndReturn(service_list)
        self.mox.StubOutWithMock(rpc, 'cast', use_mock_anything=True)
        rpc.cast(ctxt,
                 'compute.host1',
                 {'method': 'run_instance',
                  'args': {'instance_id': 'i-ffffffff',
                           'availability_zone': 'zone1'}})
        self.mox.ReplayAll()
        scheduler.run_instance(ctxt,
                               'compute',
                               instance_id='i-ffffffff',
                               availability_zone='zone1')


class SimpleDriverTestCase(test.TestCase):
    """Test case for simple driver"""
    def setUp(self):
        super(SimpleDriverTestCase, self).setUp()
        self.flags(connection_type='fake',
                   stub_network=True,
                   max_cores=4,
                   max_gigabytes=4,
                   network_manager='nova.network.manager.FlatManager',
                   volume_driver='nova.volume.driver.FakeISCSIDriver',
                   scheduler_driver='nova.scheduler.simple.SimpleScheduler')
        self.scheduler = manager.SchedulerManager()
        self.manager = auth_manager.AuthManager()
        self.user = self.manager.create_user('fake', 'fake', 'fake')
        self.project = self.manager.create_project('fake', 'fake', 'fake')
        self.context = context.get_admin_context()

    def tearDown(self):
        self.manager.delete_user(self.user)
        self.manager.delete_project(self.project)
        super(SimpleDriverTestCase, self).tearDown()

    def _create_instance(self, **kwargs):
        """Create a test instance"""
        inst = {}
        inst['image_id'] = 1
        inst['reservation_id'] = 'r-fakeres'
        inst['user_id'] = self.user.id
        inst['project_id'] = self.project.id
<<<<<<< HEAD
        inst['instance_type'] = 'm1.tiny'
=======
        inst['instance_type_id'] = '1'
        inst['mac_address'] = utils.generate_mac()
>>>>>>> b6c66b55
        inst['vcpus'] = kwargs.get('vcpus', 1)
        inst['ami_launch_index'] = 0
        inst['availability_zone'] = kwargs.get('availability_zone', None)
        inst['host'] = kwargs.get('host', 'dummy')
        inst['memory_mb'] = kwargs.get('memory_mb', 20)
        inst['local_gb'] = kwargs.get('local_gb', 30)
        inst['launched_on'] = kwargs.get('launghed_on', 'dummy')
        inst['state_description'] = kwargs.get('state_description', 'running')
        inst['state'] = kwargs.get('state', power_state.RUNNING)
        return db.instance_create(self.context, inst)['id']

    def _create_volume(self):
        """Create a test volume"""
        vol = {}
        vol['size'] = 1
        vol['availability_zone'] = 'test'
        return db.volume_create(self.context, vol)['id']

    def _create_compute_service(self, **kwargs):
        """Create a compute service."""

        dic = {'binary': 'nova-compute', 'topic': 'compute',
               'report_count': 0, 'availability_zone': 'dummyzone'}
        dic['host'] = kwargs.get('host', 'dummy')
        s_ref = db.service_create(self.context, dic)
        if 'created_at' in kwargs.keys() or 'updated_at' in kwargs.keys():
            t = datetime.datetime.utcnow() - datetime.timedelta(0)
            dic['created_at'] = kwargs.get('created_at', t)
            dic['updated_at'] = kwargs.get('updated_at', t)
            db.service_update(self.context, s_ref['id'], dic)

        dic = {'service_id': s_ref['id'],
               'vcpus': 16, 'memory_mb': 32, 'local_gb': 100,
               'vcpus_used': 16, 'local_gb_used': 10,
               'hypervisor_type': 'qemu', 'hypervisor_version': 12003,
               'cpu_info': ''}
        dic['memory_mb_used'] = kwargs.get('memory_mb_used', 32)
        dic['hypervisor_type'] = kwargs.get('hypervisor_type', 'qemu')
        dic['hypervisor_version'] = kwargs.get('hypervisor_version', 12003)
        db.compute_node_create(self.context, dic)
        return db.service_get(self.context, s_ref['id'])

    def test_doesnt_report_disabled_hosts_as_up(self):
        """Ensures driver doesn't find hosts before they are enabled"""
        # NOTE(vish): constructing service without create method
        #             because we are going to use it without queue
        compute1 = service.Service('host1',
                                   'nova-compute',
                                   'compute',
                                   FLAGS.compute_manager)
        compute1.start()
        compute2 = service.Service('host2',
                                   'nova-compute',
                                   'compute',
                                   FLAGS.compute_manager)
        compute2.start()
        s1 = db.service_get_by_args(self.context, 'host1', 'nova-compute')
        s2 = db.service_get_by_args(self.context, 'host2', 'nova-compute')
        db.service_update(self.context, s1['id'], {'disabled': True})
        db.service_update(self.context, s2['id'], {'disabled': True})
        hosts = self.scheduler.driver.hosts_up(self.context, 'compute')
        self.assertEqual(0, len(hosts))
        compute1.kill()
        compute2.kill()

    def test_reports_enabled_hosts_as_up(self):
        """Ensures driver can find the hosts that are up"""
        # NOTE(vish): constructing service without create method
        #             because we are going to use it without queue
        compute1 = service.Service('host1',
                                   'nova-compute',
                                   'compute',
                                   FLAGS.compute_manager)
        compute1.start()
        compute2 = service.Service('host2',
                                   'nova-compute',
                                   'compute',
                                   FLAGS.compute_manager)
        compute2.start()
        hosts = self.scheduler.driver.hosts_up(self.context, 'compute')
        self.assertEqual(2, len(hosts))
        compute1.kill()
        compute2.kill()

    def test_least_busy_host_gets_instance(self):
        """Ensures the host with less cores gets the next one"""
        compute1 = service.Service('host1',
                                   'nova-compute',
                                   'compute',
                                   FLAGS.compute_manager)
        compute1.start()
        compute2 = service.Service('host2',
                                   'nova-compute',
                                   'compute',
                                   FLAGS.compute_manager)
        compute2.start()
        instance_id1 = self._create_instance()
        compute1.run_instance(self.context, instance_id1)
        instance_id2 = self._create_instance()
        host = self.scheduler.driver.schedule_run_instance(self.context,
                                                           instance_id2)
        self.assertEqual(host, 'host2')
        compute1.terminate_instance(self.context, instance_id1)
        db.instance_destroy(self.context, instance_id2)
        compute1.kill()
        compute2.kill()

    def test_specific_host_gets_instance(self):
        """Ensures if you set availability_zone it launches on that zone"""
        compute1 = service.Service('host1',
                                   'nova-compute',
                                   'compute',
                                   FLAGS.compute_manager)
        compute1.start()
        compute2 = service.Service('host2',
                                   'nova-compute',
                                   'compute',
                                   FLAGS.compute_manager)
        compute2.start()
        instance_id1 = self._create_instance()
        compute1.run_instance(self.context, instance_id1)
        instance_id2 = self._create_instance(availability_zone='nova:host1')
        host = self.scheduler.driver.schedule_run_instance(self.context,
                                                           instance_id2)
        self.assertEqual('host1', host)
        compute1.terminate_instance(self.context, instance_id1)
        db.instance_destroy(self.context, instance_id2)
        compute1.kill()
        compute2.kill()

    def test_wont_sechedule_if_specified_host_is_down(self):
        compute1 = service.Service('host1',
                                   'nova-compute',
                                   'compute',
                                   FLAGS.compute_manager)
        compute1.start()
        s1 = db.service_get_by_args(self.context, 'host1', 'nova-compute')
        now = datetime.datetime.utcnow()
        delta = datetime.timedelta(seconds=FLAGS.service_down_time * 2)
        past = now - delta
        db.service_update(self.context, s1['id'], {'updated_at': past})
        instance_id2 = self._create_instance(availability_zone='nova:host1')
        self.assertRaises(driver.WillNotSchedule,
                          self.scheduler.driver.schedule_run_instance,
                          self.context,
                          instance_id2)
        db.instance_destroy(self.context, instance_id2)
        compute1.kill()

    def test_will_schedule_on_disabled_host_if_specified(self):
        compute1 = service.Service('host1',
                                   'nova-compute',
                                   'compute',
                                   FLAGS.compute_manager)
        compute1.start()
        s1 = db.service_get_by_args(self.context, 'host1', 'nova-compute')
        db.service_update(self.context, s1['id'], {'disabled': True})
        instance_id2 = self._create_instance(availability_zone='nova:host1')
        host = self.scheduler.driver.schedule_run_instance(self.context,
                                                           instance_id2)
        self.assertEqual('host1', host)
        db.instance_destroy(self.context, instance_id2)
        compute1.kill()

    def test_too_many_cores(self):
        """Ensures we don't go over max cores"""
        compute1 = service.Service('host1',
                                   'nova-compute',
                                   'compute',
                                   FLAGS.compute_manager)
        compute1.start()
        compute2 = service.Service('host2',
                                   'nova-compute',
                                   'compute',
                                   FLAGS.compute_manager)
        compute2.start()
        instance_ids1 = []
        instance_ids2 = []
        for index in xrange(FLAGS.max_cores):
            instance_id = self._create_instance()
            compute1.run_instance(self.context, instance_id)
            instance_ids1.append(instance_id)
            instance_id = self._create_instance()
            compute2.run_instance(self.context, instance_id)
            instance_ids2.append(instance_id)
        instance_id = self._create_instance()
        self.assertRaises(driver.NoValidHost,
                          self.scheduler.driver.schedule_run_instance,
                          self.context,
                          instance_id)
        for instance_id in instance_ids1:
            compute1.terminate_instance(self.context, instance_id)
        for instance_id in instance_ids2:
            compute2.terminate_instance(self.context, instance_id)
        compute1.kill()
        compute2.kill()

    def test_least_busy_host_gets_volume(self):
        """Ensures the host with less gigabytes gets the next one"""
        volume1 = service.Service('host1',
                                   'nova-volume',
                                   'volume',
                                   FLAGS.volume_manager)
        volume1.start()
        volume2 = service.Service('host2',
                                   'nova-volume',
                                   'volume',
                                   FLAGS.volume_manager)
        volume2.start()
        volume_id1 = self._create_volume()
        volume1.create_volume(self.context, volume_id1)
        volume_id2 = self._create_volume()
        host = self.scheduler.driver.schedule_create_volume(self.context,
                                                            volume_id2)
        self.assertEqual(host, 'host2')
        volume1.delete_volume(self.context, volume_id1)
        db.volume_destroy(self.context, volume_id2)
        dic = {'service_id': s_ref['id'],
               'vcpus': 16, 'memory_mb': 32, 'local_gb': 100,
               'vcpus_used': 16, 'memory_mb_used': 12, 'local_gb_used': 10,
               'hypervisor_type': 'qemu', 'hypervisor_version': 12003,
               'cpu_info': ''}

    def test_doesnt_report_disabled_hosts_as_up(self):
        """Ensures driver doesn't find hosts before they are enabled"""
        compute1 = self.start_service('compute', host='host1')
        compute2 = self.start_service('compute', host='host2')
        s1 = db.service_get_by_args(self.context, 'host1', 'nova-compute')
        s2 = db.service_get_by_args(self.context, 'host2', 'nova-compute')
        db.service_update(self.context, s1['id'], {'disabled': True})
        db.service_update(self.context, s2['id'], {'disabled': True})
        hosts = self.scheduler.driver.hosts_up(self.context, 'compute')
        self.assertEqual(0, len(hosts))
        compute1.kill()
        compute2.kill()

    def test_reports_enabled_hosts_as_up(self):
        """Ensures driver can find the hosts that are up"""
        compute1 = self.start_service('compute', host='host1')
        compute2 = self.start_service('compute', host='host2')
        hosts = self.scheduler.driver.hosts_up(self.context, 'compute')
        self.assertEqual(2, len(hosts))
        compute1.kill()
        compute2.kill()

    def test_least_busy_host_gets_instance(self):
        """Ensures the host with less cores gets the next one"""
        compute1 = self.start_service('compute', host='host1')
        compute2 = self.start_service('compute', host='host2')
        instance_id1 = self._create_instance()
        compute1.run_instance(self.context, instance_id1)
        instance_id2 = self._create_instance()
        host = self.scheduler.driver.schedule_run_instance(self.context,
                                                           instance_id2)
        self.assertEqual(host, 'host2')
        compute1.terminate_instance(self.context, instance_id1)
        db.instance_destroy(self.context, instance_id2)
        compute1.kill()
        compute2.kill()

    def test_specific_host_gets_instance(self):
        """Ensures if you set availability_zone it launches on that zone"""
        compute1 = self.start_service('compute', host='host1')
        compute2 = self.start_service('compute', host='host2')
        instance_id1 = self._create_instance()
        compute1.run_instance(self.context, instance_id1)
        instance_id2 = self._create_instance(availability_zone='nova:host1')
        host = self.scheduler.driver.schedule_run_instance(self.context,
                                                           instance_id2)
        self.assertEqual('host1', host)
        compute1.terminate_instance(self.context, instance_id1)
        db.instance_destroy(self.context, instance_id2)
        compute1.kill()
        compute2.kill()

    def test_wont_sechedule_if_specified_host_is_down(self):
        compute1 = self.start_service('compute', host='host1')
        s1 = db.service_get_by_args(self.context, 'host1', 'nova-compute')
        now = datetime.datetime.utcnow()
        delta = datetime.timedelta(seconds=FLAGS.service_down_time * 2)
        past = now - delta
        db.service_update(self.context, s1['id'], {'updated_at': past})
        instance_id2 = self._create_instance(availability_zone='nova:host1')
        self.assertRaises(driver.WillNotSchedule,
                          self.scheduler.driver.schedule_run_instance,
                          self.context,
                          instance_id2)
        db.instance_destroy(self.context, instance_id2)
        compute1.kill()

    def test_will_schedule_on_disabled_host_if_specified(self):
        compute1 = self.start_service('compute', host='host1')
        s1 = db.service_get_by_args(self.context, 'host1', 'nova-compute')
        db.service_update(self.context, s1['id'], {'disabled': True})
        instance_id2 = self._create_instance(availability_zone='nova:host1')
        host = self.scheduler.driver.schedule_run_instance(self.context,
                                                           instance_id2)
        self.assertEqual('host1', host)
        db.instance_destroy(self.context, instance_id2)
        compute1.kill()

    def test_too_many_cores(self):
        """Ensures we don't go over max cores"""
        compute1 = self.start_service('compute', host='host1')
        compute2 = self.start_service('compute', host='host2')
        instance_ids1 = []
        instance_ids2 = []
        for index in xrange(FLAGS.max_cores):
            instance_id = self._create_instance()
            compute1.run_instance(self.context, instance_id)
            instance_ids1.append(instance_id)
            instance_id = self._create_instance()
            compute2.run_instance(self.context, instance_id)
            instance_ids2.append(instance_id)
        instance_id = self._create_instance()
        self.assertRaises(driver.NoValidHost,
                          self.scheduler.driver.schedule_run_instance,
                          self.context,
                          instance_id)
        db.instance_destroy(self.context, instance_id)
        for instance_id in instance_ids1:
            compute1.terminate_instance(self.context, instance_id)
        for instance_id in instance_ids2:
            compute2.terminate_instance(self.context, instance_id)
        compute1.kill()
        compute2.kill()

    def test_least_busy_host_gets_volume(self):
        """Ensures the host with less gigabytes gets the next one"""
        volume1 = self.start_service('volume', host='host1')
        volume2 = self.start_service('volume', host='host2')
        volume_id1 = self._create_volume()
        volume1.create_volume(self.context, volume_id1)
        volume_id2 = self._create_volume()
        host = self.scheduler.driver.schedule_create_volume(self.context,
                                                            volume_id2)
        self.assertEqual(host, 'host2')
        volume1.delete_volume(self.context, volume_id1)
        db.volume_destroy(self.context, volume_id2)
        volume1.kill()
        volume2.kill()

    def test_too_many_gigabytes(self):
        """Ensures we don't go over max gigabytes"""
        volume1 = self.start_service('volume', host='host1')
        volume2 = self.start_service('volume', host='host2')
        volume_ids1 = []
        volume_ids2 = []
        for index in xrange(FLAGS.max_gigabytes):
            volume_id = self._create_volume()
            volume1.create_volume(self.context, volume_id)
            volume_ids1.append(volume_id)
            volume_id = self._create_volume()
            volume2.create_volume(self.context, volume_id)
            volume_ids2.append(volume_id)
        volume_id = self._create_volume()
        self.assertRaises(driver.NoValidHost,
                          self.scheduler.driver.schedule_create_volume,
                          self.context,
                          volume_id)
        for volume_id in volume_ids1:
            volume1.delete_volume(self.context, volume_id)
        for volume_id in volume_ids2:
            volume2.delete_volume(self.context, volume_id)
        volume1.kill()
        volume2.kill()

    def test_scheduler_live_migration_with_volume(self):
        """scheduler_live_migration() works correctly as expected.

        Also, checks instance state is changed from 'running' -> 'migrating'.

        """

        instance_id = self._create_instance()
        i_ref = db.instance_get(self.context, instance_id)
        dic = {'instance_id': instance_id, 'size': 1}
        v_ref = db.volume_create(self.context, dic)

        # cannot check 2nd argument b/c the addresses of instance object
        # is different.
        driver_i = self.scheduler.driver
        nocare = mox.IgnoreArg()
        self.mox.StubOutWithMock(driver_i, '_live_migration_src_check')
        self.mox.StubOutWithMock(driver_i, '_live_migration_dest_check')
        self.mox.StubOutWithMock(driver_i, '_live_migration_common_check')
        driver_i._live_migration_src_check(nocare, nocare)
        driver_i._live_migration_dest_check(nocare, nocare, i_ref['host'])
        driver_i._live_migration_common_check(nocare, nocare, i_ref['host'])
        self.mox.StubOutWithMock(rpc, 'cast', use_mock_anything=True)
        kwargs = {'instance_id': instance_id, 'dest': i_ref['host']}
        rpc.cast(self.context,
                 db.queue_get_for(nocare, FLAGS.compute_topic, i_ref['host']),
                 {"method": 'live_migration', "args": kwargs})

        self.mox.ReplayAll()
        self.scheduler.live_migration(self.context, FLAGS.compute_topic,
                                      instance_id=instance_id,
                                      dest=i_ref['host'])

        i_ref = db.instance_get(self.context, instance_id)
        self.assertTrue(i_ref['state_description'] == 'migrating')
        db.instance_destroy(self.context, instance_id)
        db.volume_destroy(self.context, v_ref['id'])

    def test_live_migration_src_check_instance_not_running(self):
        """The instance given by instance_id is not running."""

        instance_id = self._create_instance(state_description='migrating')
        i_ref = db.instance_get(self.context, instance_id)

        try:
            self.scheduler.driver._live_migration_src_check(self.context,
                                                            i_ref)
        except exception.Invalid, e:
            c = (e.message.find('is not running') > 0)

        self.assertTrue(c)
        db.instance_destroy(self.context, instance_id)

    def test_live_migration_src_check_volume_node_not_alive(self):
        """Raise exception when volume node is not alive."""

        instance_id = self._create_instance()
        i_ref = db.instance_get(self.context, instance_id)
        dic = {'instance_id': instance_id, 'size': 1}
        v_ref = db.volume_create(self.context, {'instance_id': instance_id,
                                                'size': 1})
        t1 = datetime.datetime.utcnow() - datetime.timedelta(1)
        dic = {'created_at': t1, 'updated_at': t1, 'binary': 'nova-volume',
               'topic': 'volume', 'report_count': 0}
        s_ref = db.service_create(self.context, dic)

        try:
            self.scheduler.driver.schedule_live_migration(self.context,
                                                          instance_id,
                                                          i_ref['host'])
        except exception.Invalid, e:
            c = (e.message.find('volume node is not alive') >= 0)

        self.assertTrue(c)
        db.instance_destroy(self.context, instance_id)
        db.service_destroy(self.context, s_ref['id'])
        db.volume_destroy(self.context, v_ref['id'])

    def test_live_migration_src_check_compute_node_not_alive(self):
        """Confirms src-compute node is alive."""
        instance_id = self._create_instance()
        i_ref = db.instance_get(self.context, instance_id)
        t = datetime.datetime.utcnow() - datetime.timedelta(10)
        s_ref = self._create_compute_service(created_at=t, updated_at=t,
                                             host=i_ref['host'])

        try:
            self.scheduler.driver._live_migration_src_check(self.context,
                                                            i_ref)
        except exception.Invalid, e:
            c = (e.message.find('is not alive') >= 0)

        self.assertTrue(c)
        db.instance_destroy(self.context, instance_id)
        db.service_destroy(self.context, s_ref['id'])

    def test_live_migration_src_check_works_correctly(self):
        """Confirms this method finishes with no error."""
        instance_id = self._create_instance()
        i_ref = db.instance_get(self.context, instance_id)
        s_ref = self._create_compute_service(host=i_ref['host'])

        ret = self.scheduler.driver._live_migration_src_check(self.context,
                                                              i_ref)

        self.assertTrue(ret == None)
        db.instance_destroy(self.context, instance_id)
        db.service_destroy(self.context, s_ref['id'])

    def test_live_migration_dest_check_not_alive(self):
        """Confirms exception raises in case dest host does not exist."""
        instance_id = self._create_instance()
        i_ref = db.instance_get(self.context, instance_id)
        t = datetime.datetime.utcnow() - datetime.timedelta(10)
        s_ref = self._create_compute_service(created_at=t, updated_at=t,
                                             host=i_ref['host'])

        try:
            self.scheduler.driver._live_migration_dest_check(self.context,
                                                             i_ref,
                                                             i_ref['host'])
        except exception.Invalid, e:
            c = (e.message.find('is not alive') >= 0)

        self.assertTrue(c)
        db.instance_destroy(self.context, instance_id)
        db.service_destroy(self.context, s_ref['id'])

    def test_live_migration_dest_check_service_same_host(self):
        """Confirms exceptioin raises in case dest and src is same host."""
        instance_id = self._create_instance()
        i_ref = db.instance_get(self.context, instance_id)
        s_ref = self._create_compute_service(host=i_ref['host'])

        try:
            self.scheduler.driver._live_migration_dest_check(self.context,
                                                             i_ref,
                                                             i_ref['host'])
        except exception.Invalid, e:
            c = (e.message.find('choose other host') >= 0)

        self.assertTrue(c)
        db.instance_destroy(self.context, instance_id)
        db.service_destroy(self.context, s_ref['id'])

    def test_live_migration_dest_check_service_lack_memory(self):
        """Confirms exception raises when dest doesn't have enough memory."""
        instance_id = self._create_instance()
        i_ref = db.instance_get(self.context, instance_id)
        s_ref = self._create_compute_service(host='somewhere',
                                             memory_mb_used=12)

        try:
            self.scheduler.driver._live_migration_dest_check(self.context,
                                                             i_ref,
                                                             'somewhere')
        except exception.NotEmpty, e:
            c = (e.message.find('Unable to migrate') >= 0)

        self.assertTrue(c)
        db.instance_destroy(self.context, instance_id)
        db.service_destroy(self.context, s_ref['id'])

    def test_live_migration_dest_check_service_works_correctly(self):
        """Confirms method finishes with no error."""
        instance_id = self._create_instance()
        i_ref = db.instance_get(self.context, instance_id)
        s_ref = self._create_compute_service(host='somewhere',
                                             memory_mb_used=5)

        ret = self.scheduler.driver._live_migration_dest_check(self.context,
                                                             i_ref,
                                                             'somewhere')
        self.assertTrue(ret == None)
        db.instance_destroy(self.context, instance_id)
        db.service_destroy(self.context, s_ref['id'])

    def test_live_migration_common_check_service_orig_not_exists(self):
        """Destination host does not exist."""

        dest = 'dummydest'
        # mocks for live_migration_common_check()
        instance_id = self._create_instance()
        i_ref = db.instance_get(self.context, instance_id)
        t1 = datetime.datetime.utcnow() - datetime.timedelta(10)
        s_ref = self._create_compute_service(created_at=t1, updated_at=t1,
                                             host=dest)

        # mocks for mounted_on_same_shared_storage()
        fpath = '/test/20110127120000'
        self.mox.StubOutWithMock(driver, 'rpc', use_mock_anything=True)
        topic = FLAGS.compute_topic
        driver.rpc.call(mox.IgnoreArg(),
            db.queue_get_for(self.context, topic, dest),
            {"method": 'create_shared_storage_test_file'}).AndReturn(fpath)
        driver.rpc.call(mox.IgnoreArg(),
            db.queue_get_for(mox.IgnoreArg(), topic, i_ref['host']),
            {"method": 'check_shared_storage_test_file',
             "args": {'filename': fpath}})
        driver.rpc.call(mox.IgnoreArg(),
            db.queue_get_for(mox.IgnoreArg(), topic, dest),
            {"method": 'cleanup_shared_storage_test_file',
             "args": {'filename': fpath}})

        self.mox.ReplayAll()
        try:
            self.scheduler.driver._live_migration_common_check(self.context,
                                                               i_ref,
                                                               dest)
        except exception.Invalid, e:
            c = (e.message.find('does not exist') >= 0)

        self.assertTrue(c)
        db.instance_destroy(self.context, instance_id)
        db.service_destroy(self.context, s_ref['id'])

    def test_live_migration_common_check_service_different_hypervisor(self):
        """Original host and dest host has different hypervisor type."""
        dest = 'dummydest'
        instance_id = self._create_instance()
        i_ref = db.instance_get(self.context, instance_id)

        # compute service for destination
        s_ref = self._create_compute_service(host=i_ref['host'])
        # compute service for original host
        s_ref2 = self._create_compute_service(host=dest, hypervisor_type='xen')

        # mocks
        driver = self.scheduler.driver
        self.mox.StubOutWithMock(driver, 'mounted_on_same_shared_storage')
        driver.mounted_on_same_shared_storage(mox.IgnoreArg(), i_ref, dest)

        self.mox.ReplayAll()
        try:
            self.scheduler.driver._live_migration_common_check(self.context,
                                                               i_ref,
                                                               dest)
        except exception.Invalid, e:
            c = (e.message.find(_('Different hypervisor type')) >= 0)

        self.assertTrue(c)
        db.instance_destroy(self.context, instance_id)
        db.service_destroy(self.context, s_ref['id'])
        db.service_destroy(self.context, s_ref2['id'])

    def test_live_migration_common_check_service_different_version(self):
        """Original host and dest host has different hypervisor version."""
        dest = 'dummydest'
        instance_id = self._create_instance()
        i_ref = db.instance_get(self.context, instance_id)

        # compute service for destination
        s_ref = self._create_compute_service(host=i_ref['host'])
        # compute service for original host
        s_ref2 = self._create_compute_service(host=dest,
                                              hypervisor_version=12002)

        # mocks
        driver = self.scheduler.driver
        self.mox.StubOutWithMock(driver, 'mounted_on_same_shared_storage')
        driver.mounted_on_same_shared_storage(mox.IgnoreArg(), i_ref, dest)

        self.mox.ReplayAll()
        try:
            self.scheduler.driver._live_migration_common_check(self.context,
                                                               i_ref,
                                                               dest)
        except exception.Invalid, e:
            c = (e.message.find(_('Older hypervisor version')) >= 0)

        self.assertTrue(c)
        db.instance_destroy(self.context, instance_id)
        db.service_destroy(self.context, s_ref['id'])
        db.service_destroy(self.context, s_ref2['id'])

    def test_live_migration_common_check_checking_cpuinfo_fail(self):
        """Raise excetion when original host doen't have compatible cpu."""

        dest = 'dummydest'
        instance_id = self._create_instance()
        i_ref = db.instance_get(self.context, instance_id)

        # compute service for destination
        s_ref = self._create_compute_service(host=i_ref['host'])
        # compute service for original host
        s_ref2 = self._create_compute_service(host=dest)

        # mocks
        driver = self.scheduler.driver
        self.mox.StubOutWithMock(driver, 'mounted_on_same_shared_storage')
        driver.mounted_on_same_shared_storage(mox.IgnoreArg(), i_ref, dest)
        self.mox.StubOutWithMock(rpc, 'call', use_mock_anything=True)
        rpc.call(mox.IgnoreArg(), mox.IgnoreArg(),
            {"method": 'compare_cpu',
            "args": {'cpu_info': s_ref2['compute_node'][0]['cpu_info']}}).\
             AndRaise(rpc.RemoteError("doesn't have compatibility to", "", ""))

        self.mox.ReplayAll()
        try:
            self.scheduler.driver._live_migration_common_check(self.context,
                                                               i_ref,
                                                               dest)
        except rpc.RemoteError, e:
            c = (e.message.find(_("doesn't have compatibility to")) >= 0)

        self.assertTrue(c)
        db.instance_destroy(self.context, instance_id)
        db.service_destroy(self.context, s_ref['id'])
        db.service_destroy(self.context, s_ref2['id'])


class FakeZone(object):
    def __init__(self, api_url, username, password):
        self.api_url = api_url
        self.username = username
        self.password = password


def zone_get_all(context):
    return [
                FakeZone('http://example.com', 'bob', 'xxx'),
           ]


class FakeRerouteCompute(api.reroute_compute):
    def _call_child_zones(self, zones, function):
        return []

    def get_collection_context_and_id(self, args, kwargs):
        return ("servers", None, 1)

    def unmarshall_result(self, zone_responses):
        return dict(magic="found me")


def go_boom(self, context, instance):
    raise exception.InstanceNotFound("boom message", instance)


def found_instance(self, context, instance):
    return dict(name='myserver')


class FakeResource(object):
    def __init__(self, attribute_dict):
        for k, v in attribute_dict.iteritems():
            setattr(self, k, v)

    def pause(self):
        pass


class ZoneRedirectTest(test.TestCase):
    def setUp(self):
        super(ZoneRedirectTest, self).setUp()
        self.stubs = stubout.StubOutForTesting()

        self.stubs.Set(db, 'zone_get_all', zone_get_all)

        self.enable_zone_routing = FLAGS.enable_zone_routing
        FLAGS.enable_zone_routing = True

    def tearDown(self):
        self.stubs.UnsetAll()
        FLAGS.enable_zone_routing = self.enable_zone_routing
        super(ZoneRedirectTest, self).tearDown()

    def test_trap_found_locally(self):
        decorator = FakeRerouteCompute("foo")
        try:
            result = decorator(found_instance)(None, None, 1)
        except api.RedirectResult, e:
            self.fail(_("Successful database hit should succeed"))

    def test_trap_not_found_locally(self):
        decorator = FakeRerouteCompute("foo")
        try:
            result = decorator(go_boom)(None, None, 1)
            self.assertFail(_("Should have rerouted."))
        except api.RedirectResult, e:
            self.assertEquals(e.results['magic'], 'found me')

    def test_routing_flags(self):
        FLAGS.enable_zone_routing = False
        decorator = FakeRerouteCompute("foo")
        try:
            result = decorator(go_boom)(None, None, 1)
            self.assertFail(_("Should have thrown exception."))
        except exception.InstanceNotFound, e:
            self.assertEquals(e.message, 'boom message')

    def test_get_collection_context_and_id(self):
        decorator = api.reroute_compute("foo")
        self.assertEquals(decorator.get_collection_context_and_id(
            (None, 10, 20), {}), ("servers", 10, 20))
        self.assertEquals(decorator.get_collection_context_and_id(
            (None, 11,),  dict(instance_id=21)), ("servers", 11, 21))
        self.assertEquals(decorator.get_collection_context_and_id(
            (None,), dict(context=12, instance_id=22)), ("servers", 12, 22))

    def test_unmarshal_single_server(self):
        decorator = api.reroute_compute("foo")
        self.assertEquals(decorator.unmarshall_result([]), {})
        self.assertEquals(decorator.unmarshall_result(
                [FakeResource(dict(a=1, b=2)), ]),
                dict(server=dict(a=1, b=2)))
        self.assertEquals(decorator.unmarshall_result(
                [FakeResource(dict(a=1, _b=2)), ]),
                dict(server=dict(a=1,)))
        self.assertEquals(decorator.unmarshall_result(
                [FakeResource(dict(a=1, manager=2)), ]),
                dict(server=dict(a=1,)))
        self.assertEquals(decorator.unmarshall_result(
                [FakeResource(dict(_a=1, manager=2)), ]),
                dict(server={}))


class FakeServerCollection(object):
    def get(self, instance_id):
        return FakeResource(dict(a=10, b=20))

    def find(self, name):
        return FakeResource(dict(a=11, b=22))


class FakeEmptyServerCollection(object):
    def get(self, f):
        raise novaclient.NotFound(1)

    def find(self, name):
        raise novaclient.NotFound(2)


class FakeNovaClient(object):
    def __init__(self, collection):
        self.servers = collection


class DynamicNovaClientTest(test.TestCase):
    def test_issue_novaclient_command_found(self):
        zone = FakeZone('http://example.com', 'bob', 'xxx')
        self.assertEquals(api._issue_novaclient_command(
                    FakeNovaClient(FakeServerCollection()),
                    zone, "servers", "get", 100).a, 10)

        self.assertEquals(api._issue_novaclient_command(
                    FakeNovaClient(FakeServerCollection()),
                    zone, "servers", "find", "name").b, 22)

        self.assertEquals(api._issue_novaclient_command(
                    FakeNovaClient(FakeServerCollection()),
                    zone, "servers", "pause", 100), None)

    def test_issue_novaclient_command_not_found(self):
        zone = FakeZone('http://example.com', 'bob', 'xxx')
        self.assertEquals(api._issue_novaclient_command(
                    FakeNovaClient(FakeEmptyServerCollection()),
                    zone, "servers", "get", 100), None)

        self.assertEquals(api._issue_novaclient_command(
                    FakeNovaClient(FakeEmptyServerCollection()),
                    zone, "servers", "find", "name"), None)

        self.assertEquals(api._issue_novaclient_command(
                    FakeNovaClient(FakeEmptyServerCollection()),
                    zone, "servers", "any", "name"), None)<|MERGE_RESOLUTION|>--- conflicted
+++ resolved
@@ -263,12 +263,8 @@
         inst['reservation_id'] = 'r-fakeres'
         inst['user_id'] = self.user.id
         inst['project_id'] = self.project.id
-<<<<<<< HEAD
-        inst['instance_type'] = 'm1.tiny'
-=======
         inst['instance_type_id'] = '1'
         inst['mac_address'] = utils.generate_mac()
->>>>>>> b6c66b55
         inst['vcpus'] = kwargs.get('vcpus', 1)
         inst['ami_launch_index'] = 0
         inst['availability_zone'] = kwargs.get('availability_zone', None)
