# vim: tabstop=4 shiftwidth=4 softtabstop=4

# Copyright 2010 United States Government as represented by the
# Administrator of the National Aeronautics and Space Administration.
# All Rights Reserved.
#
#    Licensed under the Apache License, Version 2.0 (the "License"); you may
#    not use this file except in compliance with the License. You may obtain
#    a copy of the License at
#
#         http://www.apache.org/licenses/LICENSE-2.0
#
#    Unless required by applicable law or agreed to in writing, software
#    distributed under the License is distributed on an "AS IS" BASIS, WITHOUT
#    WARRANTIES OR CONDITIONS OF ANY KIND, either express or implied. See the
#    License for the specific language governing permissions and limitations
#    under the License.

"""Network Hosts are responsible for allocating ips and setting up network.

There are multiple backend drivers that handle specific types of networking
topologies.  All of the network commands are issued to a subclass of
:class:`NetworkManager`.

**Related Flags**

:network_driver:  Driver to use for network creation
:flat_network_bridge:  Bridge device for simple network instances
:flat_interface:  FlatDhcp will bridge into this interface if set
:flat_network_dns:  Dns for simple network
:flat_network_dhcp_start:  Dhcp start for FlatDhcp
:vlan_start:  First VLAN for private networks
:vpn_ip:  Public IP for the cloudpipe VPN servers
:vpn_start:  First Vpn port for private networks
:cnt_vpn_clients:  Number of addresses reserved for vpn clients
:network_size:  Number of addresses in each private subnet
:floating_range:  Floating IP address block
:fixed_range:  Fixed IP address block
:date_dhcp_on_disassociate:  Whether to update dhcp when fixed_ip
                             is disassociated
:fixed_ip_disassociate_timeout:  Seconds after which a deallocated ip
                                 is disassociated
:create_unique_mac_address_attempts:  Number of times to attempt creating
                                      a unique mac address

"""

import datetime
import math
import netaddr
import socket
import pickle
from eventlet import greenpool

from nova import context
from nova import db
from nova import exception
from nova import flags
from nova import ipv6
from nova import log as logging
from nova import manager
from nova import quota
from nova import utils
from nova import rpc
from nova.network import api as network_api
import random


LOG = logging.getLogger("nova.network.manager")


FLAGS = flags.FLAGS
flags.DEFINE_string('flat_network_bridge', 'br100',
                    'Bridge for simple network instances')
flags.DEFINE_string('flat_network_dns', '8.8.4.4',
                    'Dns for simple network')
flags.DEFINE_bool('flat_injected', True,
                  'Whether to attempt to inject network setup into guest')
flags.DEFINE_string('flat_interface', None,
                    'FlatDhcp will bridge into this interface if set')
flags.DEFINE_string('flat_network_dhcp_start', '10.0.0.2',
                    'Dhcp start for FlatDhcp')
flags.DEFINE_integer('vlan_start', 100, 'First VLAN for private networks')
flags.DEFINE_string('vlan_interface', None,
                    'vlans will bridge into this interface if set')
flags.DEFINE_integer('num_networks', 1, 'Number of networks to support')
flags.DEFINE_string('vpn_ip', '$my_ip',
                    'Public IP for the cloudpipe VPN servers')
flags.DEFINE_integer('vpn_start', 1000, 'First Vpn port for private networks')
flags.DEFINE_integer('network_size', 256,
                        'Number of addresses in each private subnet')
flags.DEFINE_string('floating_range', '4.4.4.0/24',
                    'Floating IP address block')
flags.DEFINE_string('fixed_range', '10.0.0.0/8', 'Fixed IP address block')
flags.DEFINE_string('fixed_range_v6', 'fd00::/48', 'Fixed IPv6 address block')
flags.DEFINE_string('gateway_v6', None, 'Default IPv6 gateway')
flags.DEFINE_integer('cnt_vpn_clients', 0,
                     'Number of addresses reserved for vpn clients')
flags.DEFINE_string('network_driver', 'nova.network.linux_net',
                    'Driver to use for network creation')
flags.DEFINE_bool('update_dhcp_on_disassociate', False,
                  'Whether to update dhcp when fixed_ip is disassociated')
flags.DEFINE_integer('fixed_ip_disassociate_timeout', 600,
                     'Seconds after which a deallocated ip is disassociated')
flags.DEFINE_integer('create_unique_mac_address_attempts', 5,
                     'Number of attempts to create unique mac address')

flags.DEFINE_bool('use_ipv6', False,
                  'use the ipv6')
flags.DEFINE_string('network_host', socket.gethostname(),
                    'Network host to use for ip allocation in flat modes')
flags.DEFINE_bool('fake_call', False,
                  'If True, skip using the queue and make local calls')


class AddressAlreadyAllocated(exception.Error):
    """Address was already allocated."""
    pass


class RPCAllocateFixedIP(object):
    """Mixin class originally for FlatDCHP and VLAN network managers.

    used since they share code to RPC.call allocate_fixed_ip on the
    correct network host to configure dnsmasq
    """
    def _allocate_fixed_ips(self, context, instance_id, networks, **kwargs):
        """Calls allocate_fixed_ip once for each network."""
        green_pool = greenpool.GreenPool()

        vpn = kwargs.pop('vpn')
        for network in networks:
            if network['host'] != self.host:
                # need to call allocate_fixed_ip to correct network host
                topic = self.db.queue_get_for(context, FLAGS.network_topic,
                                                           network['host'])
                args = {}
                args['instance_id'] = instance_id
                args['network_id'] = network['id']
                args['vpn'] = vpn

                green_pool.spawn_n(rpc.call, context, topic,
                                   {'method': '_rpc_allocate_fixed_ip',
                                    'args': args})
            else:
                # i am the correct host, run here
                self.allocate_fixed_ip(context, instance_id, network, vpn=vpn)

        # wait for all of the allocates (if any) to finish
        green_pool.waitall()

    def _rpc_allocate_fixed_ip(self, context, instance_id, network_id):
        """Sits in between _allocate_fixed_ips and allocate_fixed_ip to
        perform network lookup on the far side of rpc.
        """
        network = self.db.network_get(context, network_id)
        self.allocate_fixed_ip(context, instance_id, network)


class FloatingIP(object):
    """Mixin class for adding floating IP functionality to a manager."""
    def init_host_floating_ips(self):
        """Configures floating ips owned by host."""

        admin_context = context.get_admin_context()
        try:
            floating_ips = self.db.floating_ip_get_all_by_host(admin_context,
                                                               self.host)
        except exception.NotFound:
            return

        for floating_ip in floating_ips:
            if floating_ip.get('fixed_ip', None):
                fixed_address = floating_ip['fixed_ip']['address']
                # NOTE(vish): The False here is because we ignore the case
                #             that the ip is already bound.
                self.driver.bind_floating_ip(floating_ip['address'], False)
                self.driver.ensure_floating_forward(floating_ip['address'],
                                                    fixed_address)

    def allocate_for_instance(self, context, **kwargs):
        """Handles allocating the floating IP resources for an instance.

        calls super class allocate_for_instance() as well

        rpc.called by network_api
        """
        instance_id = kwargs.get('instance_id')
        project_id = kwargs.get('project_id')
        LOG.debug(_("floating IP allocation for instance |%s|"), instance_id,
                                                               context=context)
        # call the next inherited class's allocate_for_instance()
        # which is currently the NetworkManager version
        # do this first so fixed ip is already allocated
        ips = super(FloatingIP, self).allocate_for_instance(context, **kwargs)
        if hasattr(FLAGS, 'auto_assign_floating_ip'):
            # allocate a floating ip (public_ip is just the address string)
            public_ip = self.allocate_floating_ip(context, project_id)
            # set auto_assigned column to true for the floating ip
            self.db.floating_ip_set_auto_assigned(context, public_ip)
            # get the floating ip object from public_ip string
            floating_ip = self.db.floating_ip_get_by_address(context,
                                                             public_ip)

            # get the first fixed_ip belonging to the instance
            fixed_ips = self.db.fixed_ip_get_by_instance(context, instance_id)
            fixed_ip = fixed_ips[0] if fixed_ips else None

            # call to correct network host to associate the floating ip
            self.network_api.associate_floating_ip(context,
                                              floating_ip,
                                              fixed_ip,
                                              affect_auto_assigned=True)
        return ips

    def deallocate_for_instance(self, context, **kwargs):
        """Handles deallocating floating IP resources for an instance.

        calls super class deallocate_for_instance() as well.

        rpc.called by network_api
        """
        instance_id = kwargs.get('instance_id')
        LOG.debug(_("floating IP deallocation for instance |%s|"), instance_id,
                                                               context=context)

        fixed_ips = self.db.fixed_ip_get_by_instance(context, instance_id)
        # add to kwargs so we can pass to super to save a db lookup there
        kwargs['fixed_ips'] = fixed_ips
        for fixed_ip in fixed_ips:
            # disassociate floating ips related to fixed_ip
            for floating_ip in fixed_ip.floating_ips:
                address = floating_ip['address']
                self.network_api.disassociate_floating_ip(context, address)
                # deallocate if auto_assigned
                if floating_ip['auto_assigned']:
                    self.network_api.release_floating_ip(context,
                                                         address,
                                                         True)

        # call the next inherited class's deallocate_for_instance()
        # which is currently the NetworkManager version
        # call this after so floating IPs are handled first
        super(FloatingIP, self).deallocate_for_instance(context, **kwargs)

    def allocate_floating_ip(self, context, project_id):
        """Gets an floating ip from the pool."""
        # NOTE(tr3buchet): all networks hosts in zone now use the same pool
        LOG.debug("QUOTA: %s" % quota.allowed_floating_ips(context, 1))
        if quota.allowed_floating_ips(context, 1) < 1:
            LOG.warn(_('Quota exceeeded for %s, tried to allocate '
                       'address'),
                     context.project_id)
            raise quota.QuotaError(_('Address quota exceeded. You cannot '
                                     'allocate any more addresses'))
        # TODO(vish): add floating ips through manage command
        return self.db.floating_ip_allocate_address(context,
                                                    project_id)

    def associate_floating_ip(self, context, floating_address, fixed_address):
        """Associates an floating ip to a fixed ip."""
        self.db.floating_ip_fixed_ip_associate(context,
                                               floating_address,
                                               fixed_address)
        self.driver.bind_floating_ip(floating_address)
        self.driver.ensure_floating_forward(floating_address, fixed_address)

    def disassociate_floating_ip(self, context, floating_address):
        """Disassociates a floating ip."""
        fixed_address = self.db.floating_ip_disassociate(context,
                                                         floating_address)
        self.driver.unbind_floating_ip(floating_address)
        self.driver.remove_floating_forward(floating_address, fixed_address)

    def deallocate_floating_ip(self, context, floating_address):
        """Returns an floating ip to the pool."""
        self.db.floating_ip_deallocate(context, floating_address)


class NetworkManager(manager.SchedulerDependentManager):
    """Implements common network manager functionality.

    This class must be subclassed to support specific topologies.

    host management:
        hosts configure themselves for networks they are assigned to in the
        table upon startup. If there are networks in the table which do not
        have hosts, those will be filled in and have hosts configured
        as the hosts pick them up one at time during their periodic task.
        The one at a time part is to flatten the layout to help scale
    """

    timeout_fixed_ips = True

    def __init__(self, network_driver=None, *args, **kwargs):
        if not network_driver:
            network_driver = FLAGS.network_driver
        self.driver = utils.import_object(network_driver)
        self.network_api = network_api.API()
        super(NetworkManager, self).__init__(service_name='network',
                                                *args, **kwargs)

    def init_host(self):
        """Do any initialization that needs to be run if this is a
        standalone service.
        """
        # Set up this host for networks in which it's already
        # the designated network host.
        ctxt = context.get_admin_context()
        for network in self.db.network_get_all_by_host(ctxt, self.host):
            self._on_set_network_host(ctxt, network['id'])

    def periodic_tasks(self, context=None):
        """Tasks to be run at a periodic interval."""
        super(NetworkManager, self).periodic_tasks(context)
        if self.timeout_fixed_ips:
            now = utils.utcnow()
            timeout = FLAGS.fixed_ip_disassociate_timeout
            time = now - datetime.timedelta(seconds=timeout)
            num = self.db.fixed_ip_disassociate_all_by_timeout(context,
                                                               self.host,
                                                               time)
            if num:
                LOG.debug(_('Dissassociated %s stale fixed ip(s)'), num)

        # setup any new networks which have been created
        self.set_network_hosts(context)

    def set_network_host(self, context, network_id):
        """Safely sets the host of the network."""
        LOG.debug(_('setting network host'), context=context)
        host = self.db.network_set_host(context,
                                        network_id,
                                        self.host)
        if host == self.host:
            self._on_set_network_host(context, network_id)
        return host

    def set_network_hosts(self, context):
        """Set the network hosts for any networks which are unset."""
        try:
            networks = self.db.network_get_all(context)
        except exception.NoNetworksFound:
            # we don't care if no networks are found
            pass

        for network in networks:
            host = network['host']
            if not host:
                # return so worker will only grab 1 (to help scale flatter)
                return self.set_network_host(context, network['id'])

    def _get_networks_for_instance(self, context, instance_id, project_id):
        """Determine & return which networks an instance should connect to."""
        # TODO(tr3buchet) maybe this needs to be updated in the future if
        #                 there is a better way to determine which networks
        #                 a non-vlan instance should connect to
        try:
            networks = self.db.network_get_all(context)
        except exception.NoNetworksFound:
            # we don't care if no networks are found
            pass

        # return only networks which are not vlan networks and have host set
        return [network for network in networks if
                not network['vlan'] and network['host']]

    def allocate_for_instance(self, context, **kwargs):
        """Handles allocating the various network resources for an instance.

        rpc.called by network_api
        """
        instance_id = kwargs.pop('instance_id')
        project_id = kwargs.pop('project_id')
        type_id = kwargs.pop('instance_type_id')
        vpn = kwargs.pop('vpn')
        admin_context = context.elevated()
        LOG.debug(_("network allocations for instance %s"), instance_id,
                                                            context=context)
        networks = self._get_networks_for_instance(admin_context, instance_id,
                                                                  project_id)
        self._allocate_mac_addresses(context, instance_id, networks)
        self._allocate_fixed_ips(admin_context, instance_id, networks, vpn=vpn)
        return self.get_instance_nw_info(context, instance_id, type_id)

    def deallocate_for_instance(self, context, **kwargs):
        """Handles deallocating various network resources for an instance.

        rpc.called by network_api
        kwargs can contain fixed_ips to circumvent another db lookup
        """
        instance_id = kwargs.pop('instance_id')
        fixed_ips = kwargs.get('fixed_ips') or \
                  self.db.fixed_ip_get_by_instance(context, instance_id)
        LOG.debug(_("network deallocation for instance |%s|"), instance_id,
                                                               context=context)
        # deallocate fixed ips
        for fixed_ip in fixed_ips:
            self.deallocate_fixed_ip(context, fixed_ip['address'], **kwargs)

        # deallocate vifs (mac addresses)
        self.db.virtual_interface_delete_by_instance(context, instance_id)

    def get_instance_nw_info(self, context, instance_id, instance_type_id):
        """Creates network info list for instance.

        called by allocate_for_instance and netowrk_api
        context needs to be elevated
        :returns: network info list [(network,info),(network,info)...]
        where network = dict containing pertinent data from a network db object
        and info = dict containing pertinent networking data
        """
        # TODO(tr3buchet) should handle floating IPs as well?
        fixed_ips = self.db.fixed_ip_get_by_instance(context, instance_id)
        vifs = self.db.virtual_interface_get_by_instance(context, instance_id)
        flavor = self.db.instance_type_get_by_id(context,
                                                 instance_type_id)
        network_info = []
        # a vif has an address, instance_id, and network_id
        # it is also joined to the instance and network given by those IDs
        for vif in vifs:
            network = vif['network']

            # determine which of the instance's IPs belong to this network
            network_IPs = [fixed_ip['address'] for fixed_ip in fixed_ips if
                           fixed_ip['network_id'] == network['id']]

            # TODO(tr3buchet) eventually "enabled" should be determined
            def ip_dict(ip):
                return {
                    "ip": ip,
                    "netmask": network["netmask"],
                    "enabled": "1"}

            def ip6_dict():
                return {
                    "ip": ipv6.to_global(network['cidr_v6'],
                                         vif['address'],
                                         network['project_id']),
                    "netmask": network['netmask_v6'],
                    "enabled": "1"}
            network_dict = {
                'bridge': network['bridge'],
                'id': network['id'],
                'cidr': network['cidr'],
                'cidr_v6': network['cidr_v6'],
                'injected': network['injected']}
            info = {
                'label': network['label'],
                'gateway': network['gateway'],
                'broadcast': network['broadcast'],
                'mac': vif['address'],
                'rxtx_cap': flavor['rxtx_cap'],
                'dns': [network['dns']],
                'ips': [ip_dict(ip) for ip in network_IPs]}
            if network['cidr_v6']:
                info['ip6s'] = [ip6_dict()]
            # TODO(tr3buchet): handle ip6 routes here as well
            if network['gateway_v6']:
                info['gateway6'] = network['gateway_v6']
            network_info.append((network_dict, info))
        return network_info

    def _allocate_mac_addresses(self, context, instance_id, networks):
        """Generates mac addresses and creates vif rows in db for them."""
        for network in networks:
            vif = {'address': self.generate_mac_address(),
                   'instance_id': instance_id,
                   'network_id': network['id']}
            # try FLAG times to create a vif record with a unique mac_address
            for i in range(FLAGS.create_unique_mac_address_attempts):
                try:
                    self.db.virtual_interface_create(context, vif)
                    break
                except exception.VirtualInterfaceCreateException:
                    vif['address'] = self.generate_mac_address()
            else:
                self.db.virtual_interface_delete_by_instance(context,
                                                             instance_id)
                raise exception.VirtualInterfaceMacAddressException()

    def generate_mac_address(self):
        """Generate a mac address for a vif on an instance."""
        mac = [0x02, 0x16, 0x3e,
               random.randint(0x00, 0x7f),
               random.randint(0x00, 0xff),
               random.randint(0x00, 0xff)]
        return ':'.join(map(lambda x: "%02x" % x, mac))

    def add_fixed_ip_to_instance(self, context, instance_id, network_id):
        """Adds a fixed ip to an instance from specified network."""
        networks = [self.db.network_get(context, network_id)]
        self._allocate_fixed_ips(context, instance_id, networks)

    def remove_fixed_ip_from_instance(self, context, instance_id, address):
        """Removes a fixed ip from an instance from specified network."""
        fixed_ips = self.db.fixed_ip_get_by_instance(context, instance_id)
        for fixed_ip in fixed_ips:
            if fixed_ip['address'] == address:
                self.deallocate_fixed_ip(context, address)
                return
        raise exception.FixedIpNotFoundForSpecificInstance(
                                    instance_id=instance_id, ip=address)

    def allocate_fixed_ip(self, context, instance_id, network, **kwargs):
        """Gets a fixed ip from the pool."""
        # TODO(vish): when this is called by compute, we can associate compute
        #             with a network, or a cluster of computes with a network
        #             and use that network here with a method like
        #             network_get_by_compute_host
        address = self.db.fixed_ip_associate_pool(context.elevated(),
                                                  network['id'],
                                                  instance_id)
        vif = self.db.virtual_interface_get_by_instance_and_network(context,
                                                                instance_id,
                                                                network['id'])
        values = {'allocated': True,
                  'virtual_interface_id': vif['id']}
        self.db.fixed_ip_update(context, address, values)
        return address

    def deallocate_fixed_ip(self, context, address, **kwargs):
        """Returns a fixed ip to the pool."""
        self.db.fixed_ip_update(context, address,
                                {'allocated': False,
                                 'virtual_interface_id': None})

    def lease_fixed_ip(self, context, address):
        """Called by dhcp-bridge when ip is leased."""
        LOG.debug(_('Leased IP |%(address)s|'), locals(), context=context)
        fixed_ip = self.db.fixed_ip_get_by_address(context, address)
        instance = fixed_ip['instance']
        if not instance:
            raise exception.Error(_('IP %s leased that is not associated') %
                                  address)
        now = utils.utcnow()
        self.db.fixed_ip_update(context,
                                fixed_ip['address'],
                                {'leased': True,
                                 'updated_at': now})
        if not fixed_ip['allocated']:
            LOG.warn(_('IP |%s| leased that isn\'t allocated'), address,
                     context=context)

    def release_fixed_ip(self, context, address):
        """Called by dhcp-bridge when ip is released."""
        LOG.debug(_('Released IP |%(address)s|'), locals(), context=context)
        fixed_ip = self.db.fixed_ip_get_by_address(context, address)
        instance = fixed_ip['instance']
        if not instance:
            raise exception.Error(_('IP %s released that is not associated') %
                                  address)
        if not fixed_ip['leased']:
            LOG.warn(_('IP %s released that was not leased'), address,
                     context=context)
        self.db.fixed_ip_update(context,
                                fixed_ip['address'],
                                {'leased': False})
        if not fixed_ip['allocated']:
            self.db.fixed_ip_disassociate(context, address)
            # NOTE(vish): dhcp server isn't updated until next setup, this
            #             means there will stale entries in the conf file
            #             the code below will update the file if necessary
            if FLAGS.update_dhcp_on_disassociate:
                network = self.db.fixed_ip_get_network(context, address)
                self.driver.update_dhcp(context, network['id'])

    def create_networks(self, context, label, cidr, num_networks,
                        network_size, cidr_v6, gateway_v6, bridge,
                        bridge_interface, **kwargs):
        """Create networks based on parameters."""
        fixed_net = netaddr.IPNetwork(cidr)
        fixed_net_v6 = netaddr.IPNetwork(cidr_v6)
        significant_bits_v6 = 64
        network_size_v6 = 1 << 64
        for index in range(num_networks):
            start = index * network_size
            start_v6 = index * network_size_v6
            significant_bits = 32 - int(math.log(network_size, 2))
            cidr = '%s/%s' % (fixed_net[start], significant_bits)
            project_net = netaddr.IPNetwork(cidr)
            net = {}
            net['bridge'] = bridge
            net['bridge_interface'] = bridge_interface
            net['dns'] = FLAGS.flat_network_dns
            net['cidr'] = cidr
            net['netmask'] = str(project_net.netmask)
            net['gateway'] = str(project_net[1])
            net['broadcast'] = str(project_net.broadcast)
            net['dhcp_start'] = str(project_net[2])
            if num_networks > 1:
                net['label'] = '%s_%d' % (label, index)
            else:
                net['label'] = label

            if FLAGS.use_ipv6:
                cidr_v6 = '%s/%s' % (fixed_net_v6[start_v6],
                                     significant_bits_v6)
                net['cidr_v6'] = cidr_v6

                project_net_v6 = netaddr.IPNetwork(cidr_v6)

                if gateway_v6:
                    # use a pre-defined gateway if one is provided
                    net['gateway_v6'] = str(gateway_v6)
                else:
                    net['gateway_v6'] = str(project_net_v6[1])

                net['netmask_v6'] = str(project_net_v6._prefixlen)

            if kwargs.get('vpn', False):
                # this bit here is for vlan-manager
                del net['dns']
                vlan = kwargs['vlan_start'] + index
                net['vpn_private_address'] = str(project_net[2])
                net['dhcp_start'] = str(project_net[3])
                net['vlan'] = vlan
                net['bridge'] = 'br%s' % vlan

                # NOTE(vish): This makes ports unique accross the cloud, a more
                #             robust solution would be to make them uniq per ip
                net['vpn_public_port'] = kwargs['vpn_start'] + index

            # None if network with cidr or cidr_v6 already exists
            network = self.db.network_create_safe(context, net)

            if network:
                self._create_fixed_ips(context, network['id'])
            else:
                raise ValueError(_('Network with cidr %s already exists') %
                                   cidr)

    @property
    def _bottom_reserved_ips(self):  # pylint: disable=R0201
        """Number of reserved ips at the bottom of the range."""
        return 2  # network, gateway

    @property
    def _top_reserved_ips(self):  # pylint: disable=R0201
        """Number of reserved ips at the top of the range."""
        return 1  # broadcast

    def _create_fixed_ips(self, context, network_id):
        """Create all fixed ips for network."""
        network = self.db.network_get(context, network_id)
        # NOTE(vish): Should these be properties of the network as opposed
        #             to properties of the manager class?
        bottom_reserved = self._bottom_reserved_ips
        top_reserved = self._top_reserved_ips
        project_net = netaddr.IPNetwork(network['cidr'])
        num_ips = len(project_net)
        for index in range(num_ips):
            address = str(project_net[index])
            if index < bottom_reserved or num_ips - index < top_reserved:
                reserved = True
            else:
                reserved = False
            self.db.fixed_ip_create(context, {'network_id': network_id,
                                              'address': address,
                                              'reserved': reserved})

    def _allocate_fixed_ips(self, context, instance_id, networks, **kwargs):
        """Calls allocate_fixed_ip once for each network."""
        raise NotImplementedError()

    def _on_set_network_host(self, context, network_id):
        """Called when this host becomes the host for a network."""
        raise NotImplementedError()


class FlatManager(NetworkManager):
    """Basic network where no vlans are used.

    FlatManager does not do any bridge or vlan creation.  The user is
    responsible for setting up whatever bridge is specified in
    flat_network_bridge (br100 by default).  This bridge needs to be created
    on all compute hosts.

    The idea is to create a single network for the host with a command like:
    nova-manage network create 192.168.0.0/24 1 256. Creating multiple
    networks for for one manager is currently not supported, but could be
    added by modifying allocate_fixed_ip and get_network to get the a network
    with new logic instead of network_get_by_bridge. Arbitrary lists of
    addresses in a single network can be accomplished with manual db editing.

    If flat_injected is True, the compute host will attempt to inject network
    config into the guest.  It attempts to modify /etc/network/interfaces and
    currently only works on debian based systems. To support a wider range of
    OSes, some other method may need to be devised to let the guest know which
    ip it should be using so that it can configure itself. Perhaps an attached
    disk or serial device with configuration info.

    Metadata forwarding must be handled by the gateway, and since nova does
    not do any setup in this mode, it must be done manually.  Requests to
    169.254.169.254 port 80 will need to be forwarded to the api server.

    """

    timeout_fixed_ips = False

    def _allocate_fixed_ips(self, context, instance_id, networks, **kwargs):
        """Calls allocate_fixed_ip once for each network."""
        for network in networks:
            self.allocate_fixed_ip(context, instance_id, network)

    def deallocate_fixed_ip(self, context, address, **kwargs):
        """Returns a fixed ip to the pool."""
        super(FlatManager, self).deallocate_fixed_ip(context, address,
                                                     **kwargs)
        self.db.fixed_ip_disassociate(context, address)

    def _on_set_network_host(self, context, network_id):
        """Called when this host becomes the host for a network."""
        net = {}
        net['injected'] = FLAGS.flat_injected
        net['dns'] = FLAGS.flat_network_dns
        self.db.network_update(context, network_id, net)


class FlatDHCPManager(FloatingIP, RPCAllocateFixedIP, NetworkManager):
    """Flat networking with dhcp.

    FlatDHCPManager will start up one dhcp server to give out addresses.
    It never injects network settings into the guest. It also manages bridges.
    Otherwise it behaves like FlatManager.

    """

    def init_host(self):
        """Do any initialization that needs to be run if this is a
        standalone service.
        """
        self.driver.init_host()
        self.driver.ensure_metadata_ip()

        super(FlatDHCPManager, self).init_host()
        self.init_host_floating_ips()

        self.driver.metadata_forward()

<<<<<<< HEAD
    def allocate_fixed_ip(self, context, instance_id, network):
=======
    def setup_compute_network(self, context, instance_id):
        """Sets up matching networks for compute hosts.

        this code is run on and by the compute host, not on network hosts
        """
        networks = db.network_get_all_by_instance(context, instance_id)
        for network in networks:
            self.driver.ensure_bridge(network['bridge'],
                                      network['bridge_interface'])

    def allocate_fixed_ip(self, context, instance_id, network, **kwargs):
>>>>>>> 77db06c9
        """Allocate flat_network fixed_ip, then setup dhcp for this network."""
        address = super(FlatDHCPManager, self).allocate_fixed_ip(context,
                                                                 instance_id,
                                                                 network)
        if not FLAGS.fake_network:
            self.driver.update_dhcp(context, network['id'])

    def _on_set_network_host(self, context, network_id):
        """Called when this host becomes the host for a project."""
        net = {}
        net['dhcp_start'] = FLAGS.flat_network_dhcp_start
        self.db.network_update(context, network_id, net)
        network = db.network_get(context, network_id)
        self.driver.ensure_bridge(network['bridge'],
                                  network['bridge_interface'],
                                  network)
        if not FLAGS.fake_network:
            self.driver.update_dhcp(context, network_id)
            if(FLAGS.use_ipv6):
                self.driver.update_ra(context, network_id)


class VlanManager(RPCAllocateFixedIP, FloatingIP, NetworkManager):
    """Vlan network with dhcp.

    VlanManager is the most complicated.  It will create a host-managed
    vlan for each project.  Each project gets its own subnet.  The networks
    and associated subnets are created with nova-manage using a command like:
    nova-manage network create 10.0.0.0/8 3 16.  This will create 3 networks
    of 16 addresses from the beginning of the 10.0.0.0 range.

    A dhcp server is run for each subnet, so each project will have its own.
    For this mode to be useful, each project will need a vpn to access the
    instances in its subnet.

    """

    def init_host(self):
        """Do any initialization that needs to be run if this is a
        standalone service.
        """

        self.driver.init_host()
        self.driver.ensure_metadata_ip()

        NetworkManager.init_host(self)
        self.init_host_floating_ips()

        self.driver.metadata_forward()

    def allocate_fixed_ip(self, context, instance_id, network, **kwargs):
        """Gets a fixed ip from the pool."""
        if kwargs.get('vpn', None):
            address = network['vpn_private_address']
            self.db.fixed_ip_associate(context,
                                       address,
                                       instance_id)
        else:
            address = self.db.fixed_ip_associate_pool(context,
                                                      network['id'],
                                                      instance_id)

        vif = self.db.virtual_interface_get_by_instance_and_network(context,
                                                                 instance_id,
                                                                 network['id'])
        values = {'allocated': True,
                  'virtual_interface_id': vif['id']}
        self.db.fixed_ip_update(context, address, values)
        if not FLAGS.fake_network:
            self.driver.update_dhcp(context, network['id'])

    def add_network_to_project(self, context, project_id):
        """Force adds another network to a project."""
        self.db.network_associate(context, project_id, force=True)

    def _get_networks_for_instance(self, context, instance_id, project_id):
        """Determine which networks an instance should connect to."""
        # get networks associated with project
        networks = self.db.project_get_networks(context, project_id)

        # return only networks which have host set
        return [network for network in networks if network['host']]

    def create_networks(self, context, **kwargs):
        """Create networks based on parameters."""
        # Check that num_networks + vlan_start is not > 4094, fixes lp708025
        if kwargs['num_networks'] + kwargs['vlan_start'] > 4094:
            raise ValueError(_('The sum between the number of networks and'
                               ' the vlan start cannot be greater'
                               ' than 4094'))

        # check that num networks and network size fits in fixed_net
        fixed_net = netaddr.IPNetwork(kwargs['cidr'])
        if len(fixed_net) < kwargs['num_networks'] * kwargs['network_size']:
            raise ValueError(_('The network range is not big enough to fit '
                  '%(num_networks)s. Network size is %(network_size)s') %
                  kwargs)

        NetworkManager.create_networks(self, context, vpn=True, **kwargs)

    def _on_set_network_host(self, context, network_id):
        """Called when this host becomes the host for a network."""
        network = self.db.network_get(context, network_id)
        if not network['vpn_public_address']:
            net = {}
            address = FLAGS.vpn_ip
            net['vpn_public_address'] = address
            db.network_update(context, network_id, net)
        else:
            address = network['vpn_public_address']

        self.driver.ensure_vlan_bridge(network['vlan'],
                                       network['bridge'],
                                       network['bridge_interface'],
                                       network)

        # NOTE(vish): only ensure this forward if the address hasn't been set
        #             manually.
        if address == FLAGS.vpn_ip and hasattr(self.driver,
                                               "ensure_vlan_forward"):
            self.driver.ensure_vlan_forward(FLAGS.vpn_ip,
                                            network['vpn_public_port'],
                                            network['vpn_private_address'])
        if not FLAGS.fake_network:
            self.driver.update_dhcp(context, network_id)
            if(FLAGS.use_ipv6):
                self.driver.update_ra(context, network_id)

    @property
    def _bottom_reserved_ips(self):
        """Number of reserved ips at the bottom of the range."""
        return super(VlanManager, self)._bottom_reserved_ips + 1  # vpn server

    @property
    def _top_reserved_ips(self):
        """Number of reserved ips at the top of the range."""
        parent_reserved = super(VlanManager, self)._top_reserved_ips
        return parent_reserved + FLAGS.cnt_vpn_clients<|MERGE_RESOLUTION|>--- conflicted
+++ resolved
@@ -738,21 +738,7 @@
 
         self.driver.metadata_forward()
 
-<<<<<<< HEAD
-    def allocate_fixed_ip(self, context, instance_id, network):
-=======
-    def setup_compute_network(self, context, instance_id):
-        """Sets up matching networks for compute hosts.
-
-        this code is run on and by the compute host, not on network hosts
-        """
-        networks = db.network_get_all_by_instance(context, instance_id)
-        for network in networks:
-            self.driver.ensure_bridge(network['bridge'],
-                                      network['bridge_interface'])
-
     def allocate_fixed_ip(self, context, instance_id, network, **kwargs):
->>>>>>> 77db06c9
         """Allocate flat_network fixed_ip, then setup dhcp for this network."""
         address = super(FlatDHCPManager, self).allocate_fixed_ip(context,
                                                                  instance_id,
