# Copyright 2011 OpenStack LLC.
# All Rights Reserved.
#
#    Licensed under the Apache License, Version 2.0 (the "License"); you may
#    not use this file except in compliance with the License. You may obtain
#    a copy of the License at
#
#         http://www.apache.org/licenses/LICENSE-2.0
#
#    Unless required by applicable law or agreed to in writing, software
#    distributed under the License is distributed on an "AS IS" BASIS, WITHOUT
#    WARRANTIES OR CONDITIONS OF ANY KIND, either express or implied. See the
#    License for the specific language governing permissions and limitations
#    under the License.

import base64
import re
import webob

from webob import exc
from xml.dom import minidom

from nova import exception
from nova import flags
from nova import log as logging
import nova.image
from nova import quota
from nova import utils

from nova.compute import instance_types
from nova.api.openstack import wsgi
from nova.auth import manager as auth_manager


LOG = logging.getLogger('nova.api.openstack.create_instance_helper')
FLAGS = flags.FLAGS


class CreateFault(exception.NovaException):
    message = _("Invalid parameters given to create_instance.")

    def __init__(self, fault):
        self.fault = fault
        super(CreateFault, self).__init__()


class CreateInstanceHelper(object):
    """This is the base class for OS API Controllers that
    are capable of creating instances (currently Servers and Zones).

    Once we stabilize the Zones portion of the API we may be able
    to move this code back into servers.py
    """

    def __init__(self, controller):
        """We need the image service to create an instance."""
        self.controller = controller
        self._image_service = utils.import_object(FLAGS.image_service)
        super(CreateInstanceHelper, self).__init__()

    def create_instance(self, req, body, create_method):
        """Creates a new server for the given user. The approach
        used depends on the create_method. For example, the standard
        POST /server call uses compute.api.create(), while
        POST /zones/server uses compute.api.create_all_at_once().

        The problem is, both approaches return different values (i.e.
        [instance dicts] vs. reservation_id). So the handling of the
        return type from this method is left to the caller.
        """
        if not body:
            raise exc.HTTPUnprocessableEntity()

        context = req.environ['nova.context']

        password = self.controller._get_server_admin_password(body['server'])

        key_name = None
        key_data = None
        key_pairs = auth_manager.AuthManager.get_key_pairs(context)
        if key_pairs:
            key_pair = key_pairs[0]
            key_name = key_pair['name']
            key_data = key_pair['public_key']

        image_href = self.controller._image_ref_from_req_data(body)
        try:
            image_service, image_id = nova.image.get_image_service(image_href)
            kernel_id, ramdisk_id = self._get_kernel_ramdisk_from_image(
                                                req, image_id)
            images = set([str(x['id']) for x in image_service.index(context)])
            assert str(image_id) in images
        except Exception, e:
            msg = _("Cannot find requested image %(image_href)s: %(e)s" %
                                                                    locals())
            raise exc.HTTPBadRequest(explanation=msg)

        personality = body['server'].get('personality')

        injected_files = []
        if personality:
            injected_files = self._get_injected_files(personality)

        try:
            flavor_id = self.controller._flavor_id_from_req_data(body)
        except ValueError as error:
            msg = _("Invalid flavorRef provided.")
            raise faults.Fault(exc.HTTPBadRequest(explanation=msg))

        if not 'name' in body['server']:
            msg = _("Server name is not defined")
            raise exc.HTTPBadRequest(explanation=msg)

        zone_blob = body['server'].get('blob')
        name = body['server']['name']
        self._validate_server_name(name)
        name = name.strip()

        reservation_id = body['server'].get('reservation_id')
        min_count = body['server'].get('min_count')
        max_count = body['server'].get('max_count')
        # min_count and max_count are optional.  If they exist, they come
        # in as strings.  We want to default 'min_count' to 1, and default
        # 'max_count' to be 'min_count'.
        min_count = int(min_count) if min_count else 1
        max_count = int(max_count) if max_count else min_count
        if min_count > max_count:
            min_count = max_count

        try:
            inst_type = \
                    instance_types.get_instance_type_by_flavor_id(flavor_id)
            extra_values = {
                'instance_type': inst_type,
                'image_ref': image_href,
                'password': password}

            return (extra_values,
                    create_method(context,
                                  inst_type,
                                  image_id,
                                  kernel_id=kernel_id,
                                  ramdisk_id=ramdisk_id,
                                  display_name=name,
                                  display_description=name,
                                  key_name=key_name,
                                  key_data=key_data,
                                  metadata=body['server'].get('metadata', {}),
                                  injected_files=injected_files,
                                  admin_password=password,
                                  zone_blob=zone_blob,
                                  reservation_id=reservation_id,
                                  min_count=min_count,
                                  max_count=max_count))
        except quota.QuotaError as error:
            self._handle_quota_error(error)
        except exception.ImageNotFound as error:
            msg = _("Can not find requested image")
<<<<<<< HEAD
            raise faults.Fault(exc.HTTPBadRequest(explanation=msg))
        except exception.FlavorNotFound as error:
            msg = _("Invalid flavorRef provided.")
            raise faults.Fault(exc.HTTPBadRequest(explanation=msg))
=======
            raise exc.HTTPBadRequest(explanation=msg)

>>>>>>> af1b6c94
        # Let the caller deal with unhandled exceptions.

    def _handle_quota_error(self, error):
        """
        Reraise quota errors as api-specific http exceptions
        """
        if error.code == "OnsetFileLimitExceeded":
            expl = _("Personality file limit exceeded")
            raise exc.HTTPBadRequest(explanation=expl)
        if error.code == "OnsetFilePathLimitExceeded":
            expl = _("Personality file path too long")
            raise exc.HTTPBadRequest(explanation=expl)
        if error.code == "OnsetFileContentLimitExceeded":
            expl = _("Personality file content too long")
            raise exc.HTTPBadRequest(explanation=expl)
        # if the original error is okay, just reraise it
        raise error

    def _deserialize_create(self, request):
        """
        Deserialize a create request

        Overrides normal behavior in the case of xml content
        """
        if request.content_type == "application/xml":
            deserializer = ServerCreateRequestXMLDeserializer()
            return deserializer.deserialize(request.body)
        else:
            return self._deserialize(request.body, request.get_content_type())

    def _validate_server_name(self, value):
        if not isinstance(value, basestring):
            msg = _("Server name is not a string or unicode")
            raise exc.HTTPBadRequest(explanation=msg)

        if value.strip() == '':
            msg = _("Server name is an empty string")
            raise exc.HTTPBadRequest(explanation=msg)

    def _get_kernel_ramdisk_from_image(self, req, image_id):
        """Fetch an image from the ImageService, then if present, return the
        associated kernel and ramdisk image IDs.
        """
        context = req.environ['nova.context']
        image_meta = self._image_service.show(context, image_id)
        # NOTE(sirp): extracted to a separate method to aid unit-testing, the
        # new method doesn't need a request obj or an ImageService stub
        kernel_id, ramdisk_id = self._do_get_kernel_ramdisk_from_image(
            image_meta)
        return kernel_id, ramdisk_id

    @staticmethod
    def  _do_get_kernel_ramdisk_from_image(image_meta):
        """Given an ImageService image_meta, return kernel and ramdisk image
        ids if present.

        This is only valid for `ami` style images.
        """
        image_id = image_meta['id']
        if image_meta['status'] != 'active':
            raise exception.ImageUnacceptable(image_id=image_id,
                                              reason=_("status is not active"))

        if image_meta.get('container_format') != 'ami':
            return None, None

        try:
            kernel_id = image_meta['properties']['kernel_id']
        except KeyError:
            raise exception.KernelNotFoundForImage(image_id=image_id)

        try:
            ramdisk_id = image_meta['properties']['ramdisk_id']
        except KeyError:
            raise exception.RamdiskNotFoundForImage(image_id=image_id)

        return kernel_id, ramdisk_id

    def _get_injected_files(self, personality):
        """
        Create a list of injected files from the personality attribute

        At this time, injected_files must be formatted as a list of
        (file_path, file_content) pairs for compatibility with the
        underlying compute service.
        """
        injected_files = []

        for item in personality:
            try:
                path = item['path']
                contents = item['contents']
            except KeyError as key:
                expl = _('Bad personality format: missing %s') % key
                raise exc.HTTPBadRequest(explanation=expl)
            except TypeError:
                expl = _('Bad personality format')
                raise exc.HTTPBadRequest(explanation=expl)
            try:
                contents = base64.b64decode(contents)
            except TypeError:
                expl = _('Personality content for %s cannot be decoded') % path
                raise exc.HTTPBadRequest(explanation=expl)
            injected_files.append((path, contents))
        return injected_files

    def _get_server_admin_password_old_style(self, server):
        """ Determine the admin password for a server on creation """
        return utils.generate_password(16)

    def _get_server_admin_password_new_style(self, server):
        """ Determine the admin password for a server on creation """
        password = server.get('adminPass')

        if password is None:
            return utils.generate_password(16)
        if not isinstance(password, basestring) or password == '':
            msg = _("Invalid adminPass")
            raise exc.HTTPBadRequest(explanation=msg)
        return password


class ServerXMLDeserializer(wsgi.XMLDeserializer):
    """
    Deserializer to handle xml-formatted server create requests.

    Handles standard server attributes as well as optional metadata
    and personality attributes
    """

    def create(self, string):
        """Deserialize an xml-formatted server create request"""
        dom = minidom.parseString(string)
        server = self._extract_server(dom)
        return {'body': {'server': server}}

    def _extract_server(self, node):
        """Marshal the server attribute of a parsed request"""
        server = {}
        server_node = self._find_first_child_named(node, 'server')
        for attr in ["name", "imageId", "flavorId", "imageRef", "flavorRef"]:
            if server_node.getAttribute(attr):
                server[attr] = server_node.getAttribute(attr)
        metadata = self._extract_metadata(server_node)
        if metadata is not None:
            server["metadata"] = metadata
        personality = self._extract_personality(server_node)
        if personality is not None:
            server["personality"] = personality
        return server

    def _extract_metadata(self, server_node):
        """Marshal the metadata attribute of a parsed request"""
        metadata_node = self._find_first_child_named(server_node, "metadata")
        if metadata_node is None:
            return None
        metadata = {}
        for meta_node in self._find_children_named(metadata_node, "meta"):
            key = meta_node.getAttribute("key")
            metadata[key] = self._extract_text(meta_node)
        return metadata

    def _extract_personality(self, server_node):
        """Marshal the personality attribute of a parsed request"""
        personality_node = \
                self._find_first_child_named(server_node, "personality")
        if personality_node is None:
            return None
        personality = []
        for file_node in self._find_children_named(personality_node, "file"):
            item = {}
            if file_node.hasAttribute("path"):
                item["path"] = file_node.getAttribute("path")
            item["contents"] = self._extract_text(file_node)
            personality.append(item)
        return personality

    def _find_first_child_named(self, parent, name):
        """Search a nodes children for the first child with a given name"""
        for node in parent.childNodes:
            if node.nodeName == name:
                return node
        return None

    def _find_children_named(self, parent, name):
        """Return all of a nodes children who have the given name"""
        for node in parent.childNodes:
            if node.nodeName == name:
                yield node

    def _extract_text(self, node):
        """Get the text field contained by the given node"""
        if len(node.childNodes) == 1:
            child = node.childNodes[0]
            if child.nodeType == child.TEXT_NODE:
                return child.nodeValue
        return ""<|MERGE_RESOLUTION|>--- conflicted
+++ resolved
@@ -105,7 +105,7 @@
             flavor_id = self.controller._flavor_id_from_req_data(body)
         except ValueError as error:
             msg = _("Invalid flavorRef provided.")
-            raise faults.Fault(exc.HTTPBadRequest(explanation=msg))
+            raise exc.HTTPBadRequest(explanation=msg)
 
         if not 'name' in body['server']:
             msg = _("Server name is not defined")
@@ -156,15 +156,10 @@
             self._handle_quota_error(error)
         except exception.ImageNotFound as error:
             msg = _("Can not find requested image")
-<<<<<<< HEAD
-            raise faults.Fault(exc.HTTPBadRequest(explanation=msg))
+            raise exc.HTTPBadRequest(explanation=msg)
         except exception.FlavorNotFound as error:
             msg = _("Invalid flavorRef provided.")
-            raise faults.Fault(exc.HTTPBadRequest(explanation=msg))
-=======
-            raise exc.HTTPBadRequest(explanation=msg)
-
->>>>>>> af1b6c94
+            raise exc.HTTPBadRequest(explanation=msg)
         # Let the caller deal with unhandled exceptions.
 
     def _handle_quota_error(self, error):
