# vim: tabstop=4 shiftwidth=4 softtabstop=4

# Copyright 2010 OpenStack LLC.
# All Rights Reserved.
#
#    Licensed under the Apache License, Version 2.0 (the "License"); you may
#    not use this file except in compliance with the License. You may obtain
#    a copy of the License at
#
#         http://www.apache.org/licenses/LICENSE-2.0
#
#    Unless required by applicable law or agreed to in writing, software
#    distributed under the License is distributed on an "AS IS" BASIS, WITHOUT
#    WARRANTIES OR CONDITIONS OF ANY KIND, either express or implied. See the
#    License for the specific language governing permissions and limitations
#    under the License.

from webob import exc

from nova import context
from nova import exception
from nova import wsgi
from nova.api.openstack import faults
from nova.auth import manager as auth_manager
from nova.compute import api as compute_api
from nova.compute import instance_types
from nova.compute import power_state
import nova.api.openstack


def _entity_list(entities):
    """ Coerces a list of servers into proper dictionary format """
    return dict(servers=entities)


def _entity_detail(inst):
    """ Maps everything to Rackspace-like attributes for return"""
    power_mapping = {
        power_state.NOSTATE: 'build',
        power_state.RUNNING: 'active',
        power_state.BLOCKED: 'active',
        power_state.PAUSED: 'suspended',
        power_state.SHUTDOWN: 'active',
        power_state.SHUTOFF: 'active',
        power_state.CRASHED: 'error'}
    inst_dict = {}

    mapped_keys = dict(status='state', imageId='image_id',
        flavorId='instance_type', name='display_name', id='internal_id')

    for k, v in mapped_keys.iteritems():
        inst_dict[k] = inst[v]

    inst_dict['status'] = power_mapping[inst_dict['status']]
    inst_dict['addresses'] = dict(public=[], private=[])
    inst_dict['metadata'] = {}
    inst_dict['hostId'] = ''

    return dict(server=inst_dict)


def _entity_inst(inst):
    """ Filters all model attributes save for id and name """
    return dict(server=dict(id=inst['internal_id'], name=inst['display_name']))


class Controller(wsgi.Controller):
    """ The Server API controller for the OpenStack API """

    _serialization_metadata = {
        'application/xml': {
            "attributes": {
                "server": ["id", "imageId", "name", "flavorId", "hostId",
                           "status", "progress"]}}}

    def __init__(self):
        self.compute_api = compute_api.ComputeAPI()
        super(Controller, self).__init__()

    def index(self, req):
        """ Returns a list of server names and ids for a given user """
        return self._items(req, entity_maker=_entity_inst)

    def detail(self, req):
        """ Returns a list of server details for a given user """
        return self._items(req, entity_maker=_entity_detail)

    def _items(self, req, entity_maker):
        """Returns a list of servers for a given user.

        entity_maker - either _entity_detail or _entity_inst
        """
        user_id = req.environ['nova.context']['user']['id']
        ctxt = context.RequestContext(user_id, user_id)
        instance_list = self.compute_api.get_instances(ctxt)
        limited_list = nova.api.openstack.limited(instance_list, req)
        res = [entity_maker(inst)['server'] for inst in limited_list]
        return _entity_list(res)

    def show(self, req, id):
        """ Returns server details by server id """
        user_id = req.environ['nova.context']['user']['id']
        ctxt = context.RequestContext(user_id, user_id)
        inst = self.compute_api.get_instance(ctxt, int(id))
        if inst:
            if inst.user_id == user_id:
                return _entity_detail(inst)
        raise faults.Fault(exc.HTTPNotFound())

    def delete(self, req, id):
        """ Destroys a server """
        user_id = req.environ['nova.context']['user']['id']
        ctxt = context.RequestContext(user_id, user_id)
        try:
            self.compute_api.delete_instance(ctxt, int(id))
        except exception.NotFound:
            return faults.Fault(exc.HTTPNotFound())
        return exc.HTTPAccepted()

    def create(self, req):
        """ Creates a new server for a given user """
        env = self._deserialize(req.body, req)
        if not env:
            return faults.Fault(exc.HTTPUnprocessableEntity())

        user_id = req.environ['nova.context']['user']['id']
        ctxt = context.RequestContext(user_id, user_id)
        key_pair = auth_manager.AuthManager.get_key_pairs(ctxt)[0]
        instances = self.compute_api.create_instances(ctxt,
            instance_types.get_by_flavor_id(env['server']['flavorId']),
            env['server']['imageId'],
            display_name=env['server']['name'],
            description=env['server']['name'],
            key_name=key_pair['name'],
            key_data=key_pair['public_key'])
        return _entity_inst(instances[0])

    def update(self, req, id):
        """ Updates the server name or password """
        user_id = req.environ['nova.context']['user']['id']
        ctxt = context.RequestContext(user_id, user_id)
        inst_dict = self._deserialize(req.body, req)
        if not inst_dict:
            return faults.Fault(exc.HTTPUnprocessableEntity())

        update_dict = {}
        if 'adminPass' in inst_dict['server']:
            update_dict['admin_pass'] = inst_dict['server']['adminPass']
        if 'name' in inst_dict['server']:
            update_dict['display_name'] = inst_dict['server']['name']

<<<<<<< HEAD
        try:
            self.compute_api.update_instance(ctxt, instance['id'], update_dict)
        except exception.NotFound:
            return faults.Fault(exc.HTTPNotFound())
=======
        self.compute_api.update_instance(ctxt, instance['id'], **update_dict)
>>>>>>> 90ddeb5a
        return exc.HTTPNoContent()

    def action(self, req, id):
        """ Multi-purpose method used to reboot, rebuild, and
        resize a server """
        user_id = req.environ['nova.context']['user']['id']
        ctxt = context.RequestContext(user_id, user_id)
        input_dict = self._deserialize(req.body, req)
        try:
            reboot_type = input_dict['reboot']['type']
        except Exception:
            raise faults.Fault(exc.HTTPNotImplemented())
        try:
            # TODO(gundlach): pass reboot_type, support soft reboot in
            # virt driver
            self.compute_api.reboot(ctxt, id)
        except:
            return faults.Fault(exc.HTTPUnprocessableEntity())
<<<<<<< HEAD
        return exc.HTTPNoContent()
=======
        # TODO(gundlach): pass reboot_type, support soft reboot in
        # virt driver
        self.compute_api.reboot(ctxt, id)
        return exc.HTTPAccepted()
>>>>>>> 90ddeb5a
<|MERGE_RESOLUTION|>--- conflicted
+++ resolved
@@ -149,14 +149,11 @@
         if 'name' in inst_dict['server']:
             update_dict['display_name'] = inst_dict['server']['name']
 
-<<<<<<< HEAD
         try:
-            self.compute_api.update_instance(ctxt, instance['id'], update_dict)
+            self.compute_api.update_instance(ctxt, instance['id'],
+                                             **update_dict)
         except exception.NotFound:
             return faults.Fault(exc.HTTPNotFound())
-=======
-        self.compute_api.update_instance(ctxt, instance['id'], **update_dict)
->>>>>>> 90ddeb5a
         return exc.HTTPNoContent()
 
     def action(self, req, id):
@@ -175,11 +172,4 @@
             self.compute_api.reboot(ctxt, id)
         except:
             return faults.Fault(exc.HTTPUnprocessableEntity())
-<<<<<<< HEAD
-        return exc.HTTPNoContent()
-=======
-        # TODO(gundlach): pass reboot_type, support soft reboot in
-        # virt driver
-        self.compute_api.reboot(ctxt, id)
-        return exc.HTTPAccepted()
->>>>>>> 90ddeb5a
+        return exc.HTTPAccepted()