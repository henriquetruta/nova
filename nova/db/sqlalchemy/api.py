# vim: tabstop=4 shiftwidth=4 softtabstop=4

# Copyright 2010 United States Government as represented by the
# Administrator of the National Aeronautics and Space Administration.
# All Rights Reserved.
#
#    Licensed under the Apache License, Version 2.0 (the "License"); you may
#    not use this file except in compliance with the License. You may obtain
#    a copy of the License at
#
#         http://www.apache.org/licenses/LICENSE-2.0
#
#    Unless required by applicable law or agreed to in writing, software
#    distributed under the License is distributed on an "AS IS" BASIS, WITHOUT
#    WARRANTIES OR CONDITIONS OF ANY KIND, either express or implied. See the
#    License for the specific language governing permissions and limitations
#    under the License.
"""
Implementation of SQLAlchemy backend
"""

import warnings

from nova import db
from nova import exception
from nova import flags
from nova import utils
from nova.db.sqlalchemy import models
from nova.db.sqlalchemy.session import get_session
from sqlalchemy import or_
from sqlalchemy.exc import IntegrityError
from sqlalchemy.orm import joinedload, joinedload_all
from sqlalchemy.sql import exists, func

FLAGS = flags.FLAGS


def is_admin_context(context):
    """Indicates if the request context is an administrator."""
    if not context:
        warnings.warn('Use of empty request context is deprecated',
                      DeprecationWarning)
        return True
    return context.is_admin


def is_user_context(context):
    """Indicates if the request context is a normal user."""
    if not context:
        return False
    if not context.user or not context.project:
        return False
    return True


def authorize_project_context(context, project_id):
    """Ensures that the request context has permission to access the
       given project.
    """
    if is_user_context(context):
        if not context.project:
            raise exception.NotAuthorized()
        elif context.project.id != project_id:
            raise exception.NotAuthorized()


def authorize_user_context(context, user_id):
    """Ensures that the request context has permission to access the
       given user.
    """
    if is_user_context(context):
        if not context.user:
            raise exception.NotAuthorized()
        elif context.user.id != user_id:
            raise exception.NotAuthorized()


def can_read_deleted(context):
    """Indicates if the context has access to deleted objects."""
    if not context:
        return False
    return context.read_deleted


def require_admin_context(f):
    """Decorator used to indicate that the method requires an
       administrator context.
    """
    def wrapper(*args, **kwargs):
        if not is_admin_context(args[0]):
            raise exception.NotAuthorized()
        return f(*args, **kwargs)
    return wrapper


def require_context(f):
    """Decorator used to indicate that the method requires either
       an administrator or normal user context.
    """
    def wrapper(*args, **kwargs):
        if not is_admin_context(args[0]) and not is_user_context(args[0]):
            raise exception.NotAuthorized()
        return f(*args, **kwargs)
    return wrapper


###################

@require_admin_context
def service_destroy(context, service_id):
    session = get_session()
    with session.begin():
        service_ref = service_get(context, service_id, session=session)
        service_ref.delete(session=session)


@require_admin_context
def service_get(context, service_id, session=None):
    if not session:
        session = get_session()

    result = session.query(models.Service
                   ).filter_by(id=service_id
                   ).filter_by(deleted=can_read_deleted(context)
                   ).first()

    if not result:
        raise exception.NotFound('No service for id %s' % service_id)

    return result


@require_admin_context
def service_get_all_by_topic(context, topic):
    session = get_session()
    return session.query(models.Service
                 ).filter_by(deleted=False
                 ).filter_by(disabled=False
                 ).filter_by(topic=topic
                 ).all()


@require_admin_context
def _service_get_all_topic_subquery(context, session, topic, subq, label):
    sort_value = getattr(subq.c, label)
    return session.query(models.Service, func.coalesce(sort_value, 0)
                 ).filter_by(topic=topic
                 ).filter_by(deleted=False
                 ).filter_by(disabled=False
                 ).outerjoin((subq, models.Service.host == subq.c.host)
                 ).order_by(sort_value
                 ).all()


@require_admin_context
def service_get_all_compute_sorted(context):
    session = get_session()
    with session.begin():
        # NOTE(vish): The intended query is below
        #             SELECT services.*, COALESCE(inst_cores.instance_cores,
        #                                         0)
        #             FROM services LEFT OUTER JOIN
        #             (SELECT host, SUM(instances.vcpus) AS instance_cores
        #              FROM instances GROUP BY host) AS inst_cores
        #             ON services.host = inst_cores.host
        topic = 'compute'
        label = 'instance_cores'
        subq = session.query(models.Instance.host,
                             func.sum(models.Instance.vcpus).label(label)
                     ).filter_by(deleted=False
                     ).group_by(models.Instance.host
                     ).subquery()
        return _service_get_all_topic_subquery(context,
                                               session,
                                               topic,
                                               subq,
                                               label)


@require_admin_context
def service_get_all_network_sorted(context):
    session = get_session()
    with session.begin():
        topic = 'network'
        label = 'network_count'
        subq = session.query(models.Network.host,
                             func.count(models.Network.id).label(label)
                     ).filter_by(deleted=False
                     ).group_by(models.Network.host
                     ).subquery()
        return _service_get_all_topic_subquery(context,
                                               session,
                                               topic,
                                               subq,
                                               label)


@require_admin_context
def service_get_all_volume_sorted(context):
    session = get_session()
    with session.begin():
        topic = 'volume'
        label = 'volume_gigabytes'
        subq = session.query(models.Volume.host,
                             func.sum(models.Volume.size).label(label)
                     ).filter_by(deleted=False
                     ).group_by(models.Volume.host
                     ).subquery()
        return _service_get_all_topic_subquery(context,
                                               session,
                                               topic,
                                               subq,
                                               label)


@require_admin_context
def service_get_by_args(context, host, binary):
    session = get_session()
    result = session.query(models.Service
                   ).filter_by(host=host
                   ).filter_by(binary=binary
                   ).filter_by(deleted=can_read_deleted(context)
                   ).first()
    if not result:
        raise exception.NotFound('No service for %s, %s' % (host, binary))

    return result


@require_admin_context
def service_create(context, values):
    service_ref = models.Service()
    for (key, value) in values.iteritems():
        service_ref[key] = value
    service_ref.save()
    return service_ref


@require_admin_context
def service_update(context, service_id, values):
    session = get_session()
    with session.begin():
        service_ref = service_get(context, service_id, session=session)
        for (key, value) in values.iteritems():
            service_ref[key] = value
        service_ref.save(session=session)


###################


@require_context
def floating_ip_allocate_address(context, host, project_id):
    authorize_project_context(context, project_id)
    session = get_session()
    with session.begin():
        floating_ip_ref = session.query(models.FloatingIp
                                ).filter_by(host=host
                                ).filter_by(fixed_ip_id=None
                                ).filter_by(project_id=None
                                ).filter_by(deleted=False
                                ).with_lockmode('update'
                                ).first()
        # NOTE(vish): if with_lockmode isn't supported, as in sqlite,
        #             then this has concurrency issues
        if not floating_ip_ref:
            raise db.NoMoreAddresses()
        floating_ip_ref['project_id'] = project_id
        session.add(floating_ip_ref)
    return floating_ip_ref['address']


@require_context
def floating_ip_create(context, values):
    floating_ip_ref = models.FloatingIp()
    for (key, value) in values.iteritems():
        floating_ip_ref[key] = value
    floating_ip_ref.save()
    return floating_ip_ref['address']


@require_context
def floating_ip_count_by_project(context, project_id):
    authorize_project_context(context, project_id)
    session = get_session()
    return session.query(models.FloatingIp
                 ).filter_by(project_id=project_id
                 ).filter_by(deleted=False
                 ).count()


@require_context
def floating_ip_fixed_ip_associate(context, floating_address, fixed_address):
    session = get_session()
    with session.begin():
        # TODO(devcamcar): How to ensure floating_id belongs to user?
        floating_ip_ref = floating_ip_get_by_address(context,
                                                     floating_address,
                                                     session=session)
        fixed_ip_ref = fixed_ip_get_by_address(context,
                                               fixed_address,
                                               session=session)
        floating_ip_ref.fixed_ip = fixed_ip_ref
        floating_ip_ref.save(session=session)


@require_context
def floating_ip_deallocate(context, address):
    session = get_session()
    with session.begin():
        # TODO(devcamcar): How to ensure floating id belongs to user?
        floating_ip_ref = floating_ip_get_by_address(context,
                                                     address,
                                                     session=session)
        floating_ip_ref['project_id'] = None
        floating_ip_ref.save(session=session)


@require_context
def floating_ip_destroy(context, address):
    session = get_session()
    with session.begin():
        # TODO(devcamcar): Ensure address belongs to user.
        floating_ip_ref = get_floating_ip_by_address(context,
                                                     address,
                                                     session=session)
        floating_ip_ref.delete(session=session)


@require_context
def floating_ip_disassociate(context, address):
    session = get_session()
    with session.begin():
        # TODO(devcamcar): Ensure address belongs to user.
        #                  Does get_floating_ip_by_address handle this?
        floating_ip_ref = floating_ip_get_by_address(context,
                                                     address,
                                                     session=session)
        fixed_ip_ref = floating_ip_ref.fixed_ip
        if fixed_ip_ref:
            fixed_ip_address = fixed_ip_ref['address']
        else:
            fixed_ip_address = None
        floating_ip_ref.fixed_ip = None
        floating_ip_ref.save(session=session)
    return fixed_ip_address


@require_admin_context
def floating_ip_get_all(context):
    session = get_session()
    return session.query(models.FloatingIp
                 ).options(joinedload_all('fixed_ip.instance')
                 ).filter_by(deleted=False
                 ).all()


@require_admin_context
def floating_ip_get_all_by_host(context, host):
    session = get_session()
    return session.query(models.FloatingIp
                 ).options(joinedload_all('fixed_ip.instance')
                 ).filter_by(host=host
                 ).filter_by(deleted=False
                 ).all()


@require_context
def floating_ip_get_all_by_project(context, project_id):
    authorize_project_context(context, project_id)
    session = get_session()
    return session.query(models.FloatingIp
                 ).options(joinedload_all('fixed_ip.instance')
                 ).filter_by(project_id=project_id
                 ).filter_by(deleted=False
                 ).all()


@require_context
def floating_ip_get_by_address(context, address, session=None):
    # TODO(devcamcar): Ensure the address belongs to user.
    if not session:
        session = get_session()

    result = session.query(models.FloatingIp
                   ).filter_by(address=address
                   ).filter_by(deleted=can_read_deleted(context)
                   ).first()
    if not result:
        raise exception.NotFound('No fixed ip for address %s' % address)

    return result


###################


@require_context
def fixed_ip_associate(context, address, instance_id):
    session = get_session()
    with session.begin():
        instance = instance_get(context, instance_id, session=session)
        fixed_ip_ref = session.query(models.FixedIp
                             ).filter_by(address=address
                             ).filter_by(deleted=False
                             ).filter_by(instance=None
                             ).with_lockmode('update'
                             ).first()
        # NOTE(vish): if with_lockmode isn't supported, as in sqlite,
        #             then this has concurrency issues
        if not fixed_ip_ref:
            raise db.NoMoreAddresses()
        fixed_ip_ref.instance = instance
        session.add(fixed_ip_ref)


@require_admin_context
def fixed_ip_associate_pool(context, network_id, instance_id):
    session = get_session()
    with session.begin():
        network_or_none = or_(models.FixedIp.network_id == network_id,
                              models.FixedIp.network_id == None)
        fixed_ip_ref = session.query(models.FixedIp
                             ).filter(network_or_none
                             ).filter_by(reserved=False
                             ).filter_by(deleted=False
                             ).filter_by(instance=None
                             ).with_lockmode('update'
                             ).first()
        # NOTE(vish): if with_lockmode isn't supported, as in sqlite,
        #             then this has concurrency issues
        if not fixed_ip_ref:
            raise db.NoMoreAddresses()
        if not fixed_ip_ref.network:
            fixed_ip_ref.network = network_get(context,
                                           network_id,
                                           session=session)
        fixed_ip_ref.instance = instance_get(context,
                                             instance_id,
                                             session=session)
        session.add(fixed_ip_ref)
    return fixed_ip_ref['address']


@require_context
def fixed_ip_create(_context, values):
    fixed_ip_ref = models.FixedIp()
    for (key, value) in values.iteritems():
        fixed_ip_ref[key] = value
    fixed_ip_ref.save()
    return fixed_ip_ref['address']


@require_context
def fixed_ip_disassociate(context, address):
    session = get_session()
    with session.begin():
        fixed_ip_ref = fixed_ip_get_by_address(context,
                                               address,
                                               session=session)
        fixed_ip_ref.instance = None
        fixed_ip_ref.save(session=session)


@require_admin_context
def fixed_ip_disassociate_all_by_timeout(_context, host, time):
    session = get_session()
    # NOTE(vish): The nested select is because sqlite doesn't support
    #             JOINs in UPDATEs.
    result = session.execute('UPDATE fixed_ips SET instance_id = NULL, '
                                                  'leased = 0 '
                             'WHERE network_id IN (SELECT id FROM networks '
                                                  'WHERE host = :host) '
                             'AND updated_at < :time '
                             'AND instance_id IS NOT NULL '
                             'AND allocated = 0',
                    {'host': host,
                     'time': time.isoformat()})
    return result.rowcount


@require_context
def fixed_ip_get_by_address(context, address, session=None):
    if not session:
        session = get_session()
    result = session.query(models.FixedIp
                   ).filter_by(address=address
                   ).filter_by(deleted=can_read_deleted(context)
                   ).options(joinedload('network')
                   ).options(joinedload('instance')
                   ).first()
    if not result:
        raise exception.NotFound('No floating ip for address %s' % address)

    if is_user_context(context):
        authorize_project_context(context, result.instance.project_id)

    return result


@require_context
def fixed_ip_get_instance(context, address):
        fixed_ip_ref = fixed_ip_get_by_address(context, address)
        return fixed_ip_ref.instance


@require_admin_context
def fixed_ip_get_network(context, address):
        fixed_ip_ref = fixed_ip_get_by_address(context, address)
        return fixed_ip_ref.network


@require_context
def fixed_ip_update(context, address, values):
    session = get_session()
    with session.begin():
        fixed_ip_ref = fixed_ip_get_by_address(context,
                                               address,
                                               session=session)
        for (key, value) in values.iteritems():
            fixed_ip_ref[key] = value
        fixed_ip_ref.save(session=session)


###################


<<<<<<< HEAD
#TODO(gundlach): instance_create and volume_create are nearly identical
#and should be refactored.  I expect there are other copy-and-paste
#functions between the two of them as well.
def instance_create(_context, values):
=======
@require_context
def instance_create(context, values):
>>>>>>> 44d9fac2
    instance_ref = models.Instance()
    for (key, value) in values.iteritems():
        instance_ref[key] = value

    session = get_session()
    with session.begin():
<<<<<<< HEAD
        while instance_ref.internal_id == None:
            internal_id = utils.generate_uid(instance_ref.__prefix__)
            if not instance_internal_id_exists(_context, internal_id, 
                                               session=session):
                instance_ref.internal_id = internal_id
=======
        while instance_ref.ec2_id == None:
            ec2_id = utils.generate_uid(instance_ref.__prefix__)
            if not instance_ec2_id_exists(context, ec2_id, session=session):
                instance_ref.ec2_id = ec2_id
>>>>>>> 44d9fac2
        instance_ref.save(session=session)
    return instance_ref


@require_admin_context
def instance_data_get_for_project(context, project_id):
    session = get_session()
    result = session.query(func.count(models.Instance.id),
                           func.sum(models.Instance.vcpus)
                   ).filter_by(project_id=project_id
                   ).filter_by(deleted=False
                   ).first()
    # NOTE(vish): convert None to 0
    return (result[0] or 0, result[1] or 0)


@require_context
def instance_destroy(context, instance_id):
    session = get_session()
    with session.begin():
        instance_ref = instance_get(context, instance_id, session=session)
        instance_ref.delete(session=session)


@require_context
def instance_get(context, instance_id, session=None):
    if not session:
        session = get_session()
    result = None

    if is_admin_context(context):
        result = session.query(models.Instance
                       ).filter_by(id=instance_id
                       ).filter_by(deleted=can_read_deleted(context)
                       ).first()
    elif is_user_context(context):
        result = session.query(models.Instance
                       ).filter_by(project_id=context.project.id
                       ).filter_by(id=instance_id
                       ).filter_by(deleted=False
                       ).first()
    if not result:
        raise exception.NotFound('No instance for id %s' % instance_id)

    return result


@require_admin_context
def instance_get_all(context):
    session = get_session()
    return session.query(models.Instance
                 ).options(joinedload_all('fixed_ip.floating_ips')
                 ).filter_by(deleted=can_read_deleted(context)
                 ).all()


@require_admin_context
def instance_get_all_by_user(context, user_id):
    session = get_session()
    return session.query(models.Instance
                 ).options(joinedload_all('fixed_ip.floating_ips')
                 ).filter_by(deleted=can_read_deleted(context)
                 ).filter_by(user_id=user_id
                 ).all()


@require_context
def instance_get_all_by_project(context, project_id):
    authorize_project_context(context, project_id)

    session = get_session()
    return session.query(models.Instance
                 ).options(joinedload_all('fixed_ip.floating_ips')
                 ).filter_by(project_id=project_id
                 ).filter_by(deleted=can_read_deleted(context)
                 ).all()


@require_context
def instance_get_all_by_reservation(context, reservation_id):
    session = get_session()

    if is_admin_context(context):
        return session.query(models.Instance
                     ).options(joinedload_all('fixed_ip.floating_ips')
                     ).filter_by(reservation_id=reservation_id
                     ).filter_by(deleted=can_read_deleted(context)
                     ).all()
    elif is_user_context(context):
        return session.query(models.Instance
                     ).options(joinedload_all('fixed_ip.floating_ips')
                     ).filter_by(project_id=context.project.id
                     ).filter_by(reservation_id=reservation_id
                     ).filter_by(deleted=False
                     ).all()


<<<<<<< HEAD
def instance_get_by_internal_id(context, internal_id):
    session = get_session()
    instance_ref = session.query(models.Instance
                       ).filter_by(internal_id=internal_id
                       ).filter_by(deleted=_deleted(context)
                       ).first()
    if not instance_ref:
        raise exception.NotFound('Instance %s not found' % (internal_id))
=======
@require_context
def instance_get_by_ec2_id(context, ec2_id):
    session = get_session()

    if is_admin_context(context):
        result = session.query(models.Instance
                       ).filter_by(ec2_id=ec2_id
                       ).filter_by(deleted=can_read_deleted(context)
                       ).first()
    elif is_user_context(context):
        result = session.query(models.Instance
                       ).filter_by(project_id=context.project.id
                       ).filter_by(ec2_id=ec2_id
                       ).filter_by(deleted=False
                       ).first()
    if not result:
        raise exception.NotFound('Instance %s not found' % (ec2_id))
>>>>>>> 44d9fac2

    return result


<<<<<<< HEAD
def instance_internal_id_exists(context, internal_id, session=None):
=======
@require_context
def instance_ec2_id_exists(context, ec2_id, session=None):
>>>>>>> 44d9fac2
    if not session:
        session = get_session()
    return session.query(exists().where(models.Instance.id==internal_id)
                         ).one()[0]


@require_context
def instance_get_fixed_address(context, instance_id):
    session = get_session()
    with session.begin():
        instance_ref = instance_get(context, instance_id, session=session)
        if not instance_ref.fixed_ip:
            return None
        return instance_ref.fixed_ip['address']


@require_context
def instance_get_floating_address(context, instance_id):
    session = get_session()
    with session.begin():
        instance_ref = instance_get(context, instance_id, session=session)
        if not instance_ref.fixed_ip:
            return None
        if not instance_ref.fixed_ip.floating_ips:
            return None
        # NOTE(vish): this just returns the first floating ip
        return instance_ref.fixed_ip.floating_ips[0]['address']


@require_admin_context
def instance_is_vpn(context, instance_id):
    # TODO(vish): Move this into image code somewhere
    instance_ref = instance_get(context, instance_id)
    return instance_ref['image_id'] == FLAGS.vpn_image_id


@require_admin_context
def instance_set_state(context, instance_id, state, description=None):
    # TODO(devcamcar): Move this out of models and into driver
    from nova.compute import power_state
    if not description:
        description = power_state.name(state)
    db.instance_update(context,
                       instance_id,
                       {'state': state,
                        'state_description': description})


@require_context
def instance_update(context, instance_id, values):
    session = get_session()
    with session.begin():
        instance_ref = instance_get(context, instance_id, session=session)
        for (key, value) in values.iteritems():
            instance_ref[key] = value
        instance_ref.save(session=session)


###################


@require_context
def key_pair_create(context, values):
    key_pair_ref = models.KeyPair()
    for (key, value) in values.iteritems():
        key_pair_ref[key] = value
    key_pair_ref.save()
    return key_pair_ref


@require_context
def key_pair_destroy(context, user_id, name):
    authorize_user_context(context, user_id)
    session = get_session()
    with session.begin():
        key_pair_ref = key_pair_get(context, user_id, name, session=session)
        key_pair_ref.delete(session=session)


@require_context
def key_pair_destroy_all_by_user(context, user_id):
    authorize_user_context(context, user_id)
    session = get_session()
    with session.begin():
        # TODO(vish): do we have to use sql here?
        session.execute('update key_pairs set deleted=1 where user_id=:id',
                        {'id': user_id})


@require_context
def key_pair_get(context, user_id, name, session=None):
    authorize_user_context(context, user_id)

    if not session:
        session = get_session()

    result = session.query(models.KeyPair
                   ).filter_by(user_id=user_id
                   ).filter_by(name=name
                   ).filter_by(deleted=can_read_deleted(context)
                   ).first()
    if not result:
        raise exception.NotFound('no keypair for user %s, name %s' %
                                 (user_id, name))
    return result


@require_context
def key_pair_get_all_by_user(context, user_id):
    authorize_user_context(context, user_id)
    session = get_session()
    return session.query(models.KeyPair
                 ).filter_by(user_id=user_id
                 ).filter_by(deleted=False
                 ).all()


###################


@require_admin_context
def network_count(context):
    session = get_session()
    return session.query(models.Network
                 ).filter_by(deleted=can_read_deleted(context)
                 ).count()


@require_admin_context
def network_count_allocated_ips(context, network_id):
    session = get_session()
    return session.query(models.FixedIp
                 ).filter_by(network_id=network_id
                 ).filter_by(allocated=True
                 ).filter_by(deleted=False
                 ).count()


@require_admin_context
def network_count_available_ips(context, network_id):
    session = get_session()
    return session.query(models.FixedIp
                 ).filter_by(network_id=network_id
                 ).filter_by(allocated=False
                 ).filter_by(reserved=False
                 ).filter_by(deleted=False
                 ).count()


@require_admin_context
def network_count_reserved_ips(context, network_id):
    session = get_session()
    return session.query(models.FixedIp
                 ).filter_by(network_id=network_id
                 ).filter_by(reserved=True
                 ).filter_by(deleted=False
                 ).count()


@require_admin_context
def network_create(context, values):
    network_ref = models.Network()
    for (key, value) in values.iteritems():
        network_ref[key] = value
    network_ref.save()
    return network_ref


@require_admin_context
def network_destroy(context, network_id):
    session = get_session()
    with session.begin():
        # TODO(vish): do we have to use sql here?
        session.execute('update networks set deleted=1 where id=:id',
                        {'id': network_id})
        session.execute('update fixed_ips set deleted=1 where network_id=:id',
                        {'id': network_id})
        session.execute('update floating_ips set deleted=1 '
                        'where fixed_ip_id in '
                        '(select id from fixed_ips '
                        'where network_id=:id)',
                        {'id': network_id})
        session.execute('update network_indexes set network_id=NULL '
                        'where network_id=:id',
                        {'id': network_id})


@require_context
def network_get(context, network_id, session=None):
    if not session:
        session = get_session()
    result = None

    if is_admin_context(context):
        result = session.query(models.Network
                       ).filter_by(id=network_id
                       ).filter_by(deleted=can_read_deleted(context)
                       ).first()
    elif is_user_context(context):
        result = session.query(models.Network
                       ).filter_by(project_id=context.project.id
                       ).filter_by(id=network_id
                       ).filter_by(deleted=False
                       ).first()
    if not result:
        raise exception.NotFound('No network for id %s' % network_id)

    return result


# NOTE(vish): pylint complains because of the long method name, but
#             it fits with the names of the rest of the methods
# pylint: disable-msg=C0103
@require_admin_context
def network_get_associated_fixed_ips(context, network_id):
    session = get_session()
    return session.query(models.FixedIp
                 ).options(joinedload_all('instance')
                 ).filter_by(network_id=network_id
                 ).filter(models.FixedIp.instance_id != None
                 ).filter_by(deleted=False
                 ).all()


@require_admin_context
def network_get_by_bridge(context, bridge):
    session = get_session()
    result = session.query(models.Network
               ).filter_by(bridge=bridge
               ).filter_by(deleted=False
               ).first()

    if not result:
        raise exception.NotFound('No network for bridge %s' % bridge)

    return result


@require_admin_context
def network_get_index(context, network_id):
    session = get_session()
    with session.begin():
        network_index = session.query(models.NetworkIndex
                              ).filter_by(network_id=None
                              ).filter_by(deleted=False
                              ).with_lockmode('update'
                              ).first()

        if not network_index:
            raise db.NoMoreNetworks()

        network_index['network'] = network_get(context,
                                               network_id,
                                               session=session)
        session.add(network_index)

    return network_index['index']


@require_admin_context
def network_index_count(context):
    session = get_session()
    return session.query(models.NetworkIndex
                 ).filter_by(deleted=can_read_deleted(context)
                 ).count()


@require_admin_context
def network_index_create_safe(context, values):
    network_index_ref = models.NetworkIndex()
    for (key, value) in values.iteritems():
        network_index_ref[key] = value
    try:
        network_index_ref.save()
    except IntegrityError:
        pass


@require_admin_context
def network_set_host(context, network_id, host_id):
    session = get_session()
    with session.begin():
        network_ref = session.query(models.Network
                            ).filter_by(id=network_id
                            ).filter_by(deleted=False
                            ).with_lockmode('update'
                            ).first()
        if not network_ref:
            raise exception.NotFound('No network for id %s' % network_id)

        # NOTE(vish): if with_lockmode isn't supported, as in sqlite,
        #             then this has concurrency issues
        if not network_ref['host']:
            network_ref['host'] = host_id
            session.add(network_ref)

    return network_ref['host']


@require_context
def network_update(context, network_id, values):
    session = get_session()
    with session.begin():
        network_ref = network_get(context, network_id, session=session)
        for (key, value) in values.iteritems():
            network_ref[key] = value
        network_ref.save(session=session)


###################


@require_context
def project_get_network(context, project_id):
    session = get_session()
    result= session.query(models.Network
               ).filter_by(project_id=project_id
               ).filter_by(deleted=False
               ).first()

    if not result:
        raise exception.NotFound('No network for project: %s' % project_id)

    return result


###################


def queue_get_for(_context, topic, physical_node_id):
    # FIXME(ja): this should be servername?
    return "%s.%s" % (topic, physical_node_id)


###################


@require_admin_context
def export_device_count(context):
    session = get_session()
    return session.query(models.ExportDevice
                 ).filter_by(deleted=can_read_deleted(context)
                 ).count()


@require_admin_context
def export_device_create(context, values):
    export_device_ref = models.ExportDevice()
    for (key, value) in values.iteritems():
        export_device_ref[key] = value
    export_device_ref.save()
    return export_device_ref


###################


def auth_destroy_token(_context, token):
    session = get_session()
    session.delete(token)

def auth_get_token(_context, token_hash):
    session = get_session()
    tk = session.query(models.AuthToken
                ).filter_by(token_hash=token_hash)
    if not tk:
        raise exception.NotFound('Token %s does not exist' % token_hash)
    return tk

def auth_create_token(_context, token):
    tk = models.AuthToken()
    for k,v in token.iteritems():
        tk[k] = v
    tk.save()
    return tk


###################


@require_admin_context
def quota_get(context, project_id, session=None):
    if not session:
        session = get_session()

    result = session.query(models.Quota
                   ).filter_by(project_id=project_id
                   ).filter_by(deleted=can_read_deleted(context)
                   ).first()
    if not result:
        raise exception.NotFound('No quota for project_id %s' % project_id)

    return result


@require_admin_context
def quota_create(context, values):
    quota_ref = models.Quota()
    for (key, value) in values.iteritems():
        quota_ref[key] = value
    quota_ref.save()
    return quota_ref


@require_admin_context
def quota_update(context, project_id, values):
    session = get_session()
    with session.begin():
        quota_ref = quota_get(context, project_id, session=session)
        for (key, value) in values.iteritems():
            quota_ref[key] = value
        quota_ref.save(session=session)


@require_admin_context
def quota_destroy(context, project_id):
    session = get_session()
    with session.begin():
        quota_ref = quota_get(context, project_id, session=session)
        quota_ref.delete(session=session)


###################


@require_admin_context
def volume_allocate_shelf_and_blade(context, volume_id):
    session = get_session()
    with session.begin():
        export_device = session.query(models.ExportDevice
                              ).filter_by(volume=None
                              ).filter_by(deleted=False
                              ).with_lockmode('update'
                              ).first()
        # NOTE(vish): if with_lockmode isn't supported, as in sqlite,
        #             then this has concurrency issues
        if not export_device:
            raise db.NoMoreBlades()
        export_device.volume_id = volume_id
        session.add(export_device)
    return (export_device.shelf_id, export_device.blade_id)


@require_admin_context
def volume_attached(context, volume_id, instance_id, mountpoint):
    session = get_session()
    with session.begin():
        volume_ref = volume_get(context, volume_id, session=session)
        volume_ref['status'] = 'in-use'
        volume_ref['mountpoint'] = mountpoint
        volume_ref['attach_status'] = 'attached'
        volume_ref.instance = instance_get(context, instance_id, session=session)
        volume_ref.save(session=session)


@require_context
def volume_create(context, values):
    volume_ref = models.Volume()
    for (key, value) in values.iteritems():
        volume_ref[key] = value

    session = get_session()
    with session.begin():
        while volume_ref.ec2_id == None:
            ec2_id = utils.generate_uid(volume_ref.__prefix__)
            if not volume_ec2_id_exists(context, ec2_id, session=session):
                volume_ref.ec2_id = ec2_id
        volume_ref.save(session=session)
    return volume_ref


@require_admin_context
def volume_data_get_for_project(context, project_id):
    session = get_session()
    result = session.query(func.count(models.Volume.id),
                           func.sum(models.Volume.size)
                   ).filter_by(project_id=project_id
                   ).filter_by(deleted=False
                   ).first()
    # NOTE(vish): convert None to 0
    return (result[0] or 0, result[1] or 0)


@require_admin_context
def volume_destroy(context, volume_id):
    session = get_session()
    with session.begin():
        # TODO(vish): do we have to use sql here?
        session.execute('update volumes set deleted=1 where id=:id',
                        {'id': volume_id})
        session.execute('update export_devices set volume_id=NULL '
                        'where volume_id=:id',
                        {'id': volume_id})


@require_admin_context
def volume_detached(context, volume_id):
    session = get_session()
    with session.begin():
        volume_ref = volume_get(context, volume_id, session=session)
        volume_ref['status'] = 'available'
        volume_ref['mountpoint'] = None
        volume_ref['attach_status'] = 'detached'
        volume_ref.instance = None
        volume_ref.save(session=session)


@require_context
def volume_get(context, volume_id, session=None):
    if not session:
        session = get_session()
    result = None

    if is_admin_context(context):
        result = session.query(models.Volume
                       ).filter_by(id=volume_id
                       ).filter_by(deleted=can_read_deleted(context)
                       ).first()
    elif is_user_context(context):
        result = session.query(models.Volume
                       ).filter_by(project_id=context.project.id
                       ).filter_by(id=volume_id
                       ).filter_by(deleted=False
                       ).first()
    if not result:
        raise exception.NotFound('No volume for id %s' % volume_id)

    return result


@require_admin_context
def volume_get_all(context):
    return session.query(models.Volume
                 ).filter_by(deleted=can_read_deleted(context)
                 ).all()

@require_context
def volume_get_all_by_project(context, project_id):
    authorize_project_context(context, project_id)

    session = get_session()
    return session.query(models.Volume
                 ).filter_by(project_id=project_id
                 ).filter_by(deleted=can_read_deleted(context)
                 ).all()


@require_context
def volume_get_by_ec2_id(context, ec2_id):
    session = get_session()
    result = None

    if is_admin_context(context):
        result = session.query(models.Volume
                       ).filter_by(ec2_id=ec2_id
                       ).filter_by(deleted=can_read_deleted(context)
                       ).first()
    elif is_user_context(context):
        result = session.query(models.Volume
                       ).filter_by(project_id=context.project.id
                       ).filter_by(ec2_id=ec2_id
                       ).filter_by(deleted=False
                       ).first()
    else:
        raise exception.NotAuthorized()

    if not result:
        raise exception.NotFound('Volume %s not found' % ec2_id)

    return result


@require_context
def volume_ec2_id_exists(context, ec2_id, session=None):
    if not session:
        session = get_session()

    return session.query(exists(
                 ).where(models.Volume.id==ec2_id)
                 ).one()[0]


@require_admin_context
def volume_get_instance(context, volume_id):
    session = get_session()
    result = session.query(models.Volume
                   ).filter_by(id=volume_id
                   ).filter_by(deleted=can_read_deleted(context)
                   ).options(joinedload('instance')
                   ).first()
    if not result:
        raise exception.NotFound('Volume %s not found' % ec2_id)

    return result.instance


@require_admin_context
def volume_get_shelf_and_blade(context, volume_id):
    session = get_session()
    result = session.query(models.ExportDevice
                   ).filter_by(volume_id=volume_id
                   ).first()
    if not result:
        raise exception.NotFound('No export device found for volume %s' %
                                 volume_id)

    return (result.shelf_id, result.blade_id)


@require_context
def volume_update(context, volume_id, values):
    session = get_session()
    with session.begin():
        volume_ref = volume_get(context, volume_id, session=session)
        for (key, value) in values.iteritems():
            volume_ref[key] = value
        volume_ref.save(session=session)


###################


@require_admin_context
def user_get(context, id, session=None):
    if not session:
        session = get_session()

    result = session.query(models.User
                   ).filter_by(id=id
                   ).filter_by(deleted=can_read_deleted(context)
                   ).first()

    if not result:
        raise exception.NotFound('No user for id %s' % id)

    return result


@require_admin_context
def user_get_by_access_key(context, access_key, session=None):
    if not session:
        session = get_session()

    result = session.query(models.User
                 ).filter_by(access_key=access_key
                 ).filter_by(deleted=can_read_deleted(context)
                 ).first()

    if not result:
        raise exception.NotFound('No user for id %s' % id)

    return result


@require_admin_context
def user_create(_context, values):
    user_ref = models.User()
    for (key, value) in values.iteritems():
        user_ref[key] = value
    user_ref.save()
    return user_ref


@require_admin_context
def user_delete(context, id):
    session = get_session()
    with session.begin():
        session.execute('delete from user_project_association where user_id=:id',
                        {'id': id})
        session.execute('delete from user_role_association where user_id=:id',
                        {'id': id})
        session.execute('delete from user_project_role_association where user_id=:id',
                        {'id': id})
        user_ref = user_get(context, id, session=session)
        session.delete(user_ref)


def user_get_all(context):
    session = get_session()
    return session.query(models.User
                 ).filter_by(deleted=can_read_deleted(context)
                 ).all()


def project_create(_context, values):
    project_ref = models.Project()
    for (key, value) in values.iteritems():
        project_ref[key] = value
    project_ref.save()
    return project_ref


def project_add_member(context, project_id, user_id):
    session = get_session()
    with session.begin():
        project_ref = project_get(context, project_id, session=session)
        user_ref = user_get(context, user_id, session=session)

        project_ref.members += [user_ref]
        project_ref.save(session=session)


def project_get(context, id, session=None):
    if not session:
        session = get_session()

    result = session.query(models.Project
                   ).filter_by(deleted=False
                   ).filter_by(id=id
                   ).options(joinedload_all('members')
                   ).first()

    if not result:
        raise exception.NotFound("No project with id %s" % id)

    return result


def project_get_all(context):
    session = get_session()
    return session.query(models.Project
                 ).filter_by(deleted=can_read_deleted(context)
                 ).options(joinedload_all('members')
                 ).all()


def project_get_by_user(context, user_id):
    session = get_session()
    user = session.query(models.User
                 ).filter_by(deleted=can_read_deleted(context)
                 ).options(joinedload_all('projects')
                 ).first()
    return user.projects


def project_remove_member(context, project_id, user_id):
    session = get_session()
    project = project_get(context, project_id, session=session)
    user = user_get(context, user_id, session=session)

    if user in project.members:
        project.members.remove(user)
        project.save(session=session)


def user_update(context, user_id, values):
    session = get_session()
    with session.begin():
        user_ref = user_get(context, user_id, session=session)
        for (key, value) in values.iteritems():
            user_ref[key] = value
        user_ref.save(session=session)


def project_update(context, project_id, values):
    session = get_session()
    with session.begin():
        project_ref = project_get(context, project_id, session=session)
        for (key, value) in values.iteritems():
            project_ref[key] = value
        project_ref.save(session=session)


def project_delete(context, id):
    session = get_session()
    with session.begin():
        session.execute('delete from user_project_association where project_id=:id',
                        {'id': id})
        session.execute('delete from user_project_role_association where project_id=:id',
                        {'id': id})
        project_ref = project_get(context, id, session=session)
        session.delete(project_ref)


def user_get_roles(context, user_id):
    session = get_session()
    with session.begin():
        user_ref = user_get(context, user_id, session=session)
        return [role.role for role in user_ref['roles']]


def user_get_roles_for_project(context, user_id, project_id):
    session = get_session()
    with session.begin():
        res = session.query(models.UserProjectRoleAssociation
                 ).filter_by(user_id=user_id
                 ).filter_by(project_id=project_id
                 ).all()
        return [association.role for association in res]

def user_remove_project_role(context, user_id, project_id, role):
    session = get_session()
    with session.begin():
        session.execute('delete from user_project_role_association where ' + \
                        'user_id=:user_id and project_id=:project_id and ' + \
                        'role=:role', { 'user_id'    : user_id, 
                                        'project_id' : project_id,
                                        'role'       : role })


def user_remove_role(context, user_id, role):
    session = get_session()
    with session.begin():
        res = session.query(models.UserRoleAssociation
                  ).filter_by(user_id=user_id
                  ).filter_by(role=role
                  ).all()
        for role in res:
            session.delete(role)


def user_add_role(context, user_id, role):
    session = get_session()
    with session.begin():
        user_ref = user_get(context, user_id, session=session)
        models.UserRoleAssociation(user=user_ref, role=role).save(session=session)


def user_add_project_role(context, user_id, project_id, role):
    session = get_session()
    with session.begin():
        user_ref = user_get(context, user_id, session=session)
        project_ref = project_get(context, project_id, session=session)
        models.UserProjectRoleAssociation(user_id=user_ref['id'],
                                          project_id=project_ref['id'],
                                          role=role).save(session=session)


###################


def host_get_networks(context, host):
    session = get_session()
    with session.begin():
        return session.query(models.Network
                     ).filter_by(deleted=False
                     ).filter_by(host=host
                     ).all()<|MERGE_RESOLUTION|>--- conflicted
+++ resolved
@@ -525,33 +525,22 @@
 ###################
 
 
-<<<<<<< HEAD
 #TODO(gundlach): instance_create and volume_create are nearly identical
 #and should be refactored.  I expect there are other copy-and-paste
 #functions between the two of them as well.
-def instance_create(_context, values):
-=======
 @require_context
 def instance_create(context, values):
->>>>>>> 44d9fac2
     instance_ref = models.Instance()
     for (key, value) in values.iteritems():
         instance_ref[key] = value
 
     session = get_session()
     with session.begin():
-<<<<<<< HEAD
         while instance_ref.internal_id == None:
             internal_id = utils.generate_uid(instance_ref.__prefix__)
-            if not instance_internal_id_exists(_context, internal_id, 
+            if not instance_internal_id_exists(context, internal_id, 
                                                session=session):
                 instance_ref.internal_id = internal_id
-=======
-        while instance_ref.ec2_id == None:
-            ec2_id = utils.generate_uid(instance_ref.__prefix__)
-            if not instance_ec2_id_exists(context, ec2_id, session=session):
-                instance_ref.ec2_id = ec2_id
->>>>>>> 44d9fac2
         instance_ref.save(session=session)
     return instance_ref
 
@@ -649,44 +638,29 @@
                      ).all()
 
 
-<<<<<<< HEAD
+@require_context
 def instance_get_by_internal_id(context, internal_id):
-    session = get_session()
-    instance_ref = session.query(models.Instance
-                       ).filter_by(internal_id=internal_id
-                       ).filter_by(deleted=_deleted(context)
-                       ).first()
-    if not instance_ref:
-        raise exception.NotFound('Instance %s not found' % (internal_id))
-=======
-@require_context
-def instance_get_by_ec2_id(context, ec2_id):
     session = get_session()
 
     if is_admin_context(context):
         result = session.query(models.Instance
-                       ).filter_by(ec2_id=ec2_id
+                       ).filter_by(internal_id=internal_id
                        ).filter_by(deleted=can_read_deleted(context)
                        ).first()
     elif is_user_context(context):
         result = session.query(models.Instance
                        ).filter_by(project_id=context.project.id
-                       ).filter_by(ec2_id=ec2_id
+                       ).filter_by(internal_id=internal_id
                        ).filter_by(deleted=False
                        ).first()
     if not result:
-        raise exception.NotFound('Instance %s not found' % (ec2_id))
->>>>>>> 44d9fac2
+        raise exception.NotFound('Instance %s not found' % (internal_id))
 
     return result
 
 
-<<<<<<< HEAD
+@require_context
 def instance_internal_id_exists(context, internal_id, session=None):
-=======
-@require_context
-def instance_ec2_id_exists(context, ec2_id, session=None):
->>>>>>> 44d9fac2
     if not session:
         session = get_session()
     return session.query(exists().where(models.Instance.id==internal_id)
