--- conflicted
+++ resolved
@@ -404,16 +404,6 @@
             images.fetch(inst.image_id, basepath('disk-raw'), user,
                          project)
 
-<<<<<<< HEAD
-        using_kernel = inst.kernel_id
-        if using_kernel:
-            if not os.path.exists(basepath('kernel')):
-                images.fetch(inst.kernel_id, basepath('kernel'), user,
-                             project)
-            if not os.path.exists(basepath('ramdisk')):
-                images.fetch(inst.ramdisk_id, basepath('ramdisk'), user,
-                             project)
-=======
         if inst['kernel_id']:
             if not os.path.exists(basepath('kernel')):
                 images.fetch(inst['kernel_id'], basepath('kernel'),
@@ -422,7 +412,6 @@
                 if not os.path.exists(basepath('ramdisk')):
                     images.fetch(inst['ramdisk_id'], basepath('ramdisk'),
                                  user, project)
->>>>>>> 69fb0f2e
 
         def execute(cmd, process_input=None, check_exit_code=True):
             return utils.execute(cmd=cmd,
@@ -433,11 +422,7 @@
         # partitioned disk image where the target partition is the first
         # partition
         target_partition = None
-<<<<<<< HEAD
-        if not using_kernel:
-=======
         if not inst['kernel_id']:
->>>>>>> 69fb0f2e
             target_partition = "1"
 
         key = str(inst['key_data'])
@@ -459,35 +444,20 @@
                     inst['name'], inst.image_id)
             if net:
                 logging.info('instance %s: injecting net into image %s',
-<<<<<<< HEAD
-                    inst['name'], inst.image_id)
-
-            try:
-                disk.inject_data(basepath('disk-raw'), key, net,
-                                       partition=target_partition,
-                                       execute=execute)
-=======
                              inst['name'], inst.image_id)
             try:
                 disk.inject_data(basepath('disk-raw'), key, net,
                                  partition=target_partition,
                                  execute=execute)
->>>>>>> 69fb0f2e
             except Exception as e:
                 # This could be a windows image, or a vmdk format disk
                 logging.warn('instance %s: ignoring error injecting data'
                              ' into image %s (%s)',
                              inst['name'], inst.image_id, e)
 
-<<<<<<< HEAD
-        if using_kernel:
-            if os.path.exists(basepath('disk')):
-                yield process.simple_execute('rm -f %s' % basepath('disk'))
-=======
         if inst['kernel_id']:
             if os.path.exists(basepath('disk')):
                 utils.execute('rm -f %s' % basepath('disk'))
->>>>>>> 69fb0f2e
 
         local_bytes = (instance_types.INSTANCE_TYPES[inst.instance_type]
                                                     ['local_gb']
@@ -528,23 +498,6 @@
                     'bridge_name': network['bridge'],
                     'mac_address': instance['mac_address'],
                     'ip_address': ip_address,
-<<<<<<< HEAD
-                    'dhcp_server': dhcp_server}
-        if instance['kernel_id']:
-            xml_info['kernel'] = xml_info['basepath'] + "/kernel"
-        if instance['ramdisk_id']:
-            xml_info['ramdisk'] = xml_info['basepath'] + "/ramdisk"
-
-        if instance['ramdisk_id'] or instance['kernel_id']:
-            xml_info['disk'] = xml_info['basepath'] + "/disk"
-        else:
-            xml_info['disk'] = xml_info['basepath'] + "/disk-raw"
-        #TODO: Must find a way for not populating kernel and ramdisk attributes
-        if rescue:
-            libvirt_xml = self.rescue_xml % xml_info
-        else:
-            libvirt_xml = self.libvirt_xml % xml_info
-=======
                     'dhcp_server': dhcp_server,
                     'rescue': rescue}
         if not rescue:
@@ -557,7 +510,6 @@
             xml_info['disk'] = xml_info['basepath'] + "/disk"
 
         xml = str(Template(self.libvirt_xml, searchList=[xml_info]))
->>>>>>> 69fb0f2e
         logging.debug('instance %s: finished toXML method', instance['name'])
 
         return xml
