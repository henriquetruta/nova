# vim: tabstop=4 shiftwidth=4 softtabstop=4

# Copyright (c) 2010 Citrix Systems, Inc.
#
#    Licensed under the Apache License, Version 2.0 (the "License"); you may
#    not use this file except in compliance with the License. You may obtain
#    a copy of the License at
#
#         http://www.apache.org/licenses/LICENSE-2.0
#
#    Unless required by applicable law or agreed to in writing, software
#    distributed under the License is distributed on an "AS IS" BASIS, WITHOUT
#    WARRANTIES OR CONDITIONS OF ANY KIND, either express or implied. See the
#    License for the specific language governing permissions and limitations
#    under the License.

"""
A connection to XenServer or Xen Cloud Platform.

The concurrency model for this class is as follows:

All XenAPI calls are on a thread (using t.i.t.deferToThread, via the decorator
deferredToThread).  They are remote calls, and so may hang for the usual
reasons.  They should not be allowed to block the reactor thread.

All long-running XenAPI calls (VM.start, VM.reboot, etc) are called async
(using XenAPI.VM.async_start etc).  These return a task, which can then be
polled for completion.  Polling is handled using reactor.callLater.

This combination of techniques means that we don't block the reactor thread at
all, and at the same time we don't hold lots of threads waiting for
long-running operations.

FIXME: get_info currently doesn't conform to these rules, and will block the
reactor thread if the VM.get_by_name_label or VM.get_record calls block.

**Related Flags**

:xenapi_connection_url:  URL for connection to XenServer/Xen Cloud Platform.
:xenapi_connection_username:  Username for connection to XenServer/Xen Cloud
                              Platform (default: root).
:xenapi_connection_password:  Password for connection to XenServer/Xen Cloud
                              Platform.
:xenapi_task_poll_interval:  The interval (seconds) used for polling of
                             remote tasks (Async.VM.start, etc)
                             (default: 0.5).

"""

import logging
import sys
import xmlrpclib

from eventlet import event
from eventlet import tpool

from nova import utils
from nova import flags
from nova.virt.xenapi.vmops import VMOps
from nova.virt.xenapi.volumeops import VolumeOps

FLAGS = flags.FLAGS
flags.DEFINE_string('xenapi_connection_url',
                    None,
                    'URL for connection to XenServer/Xen Cloud Platform.'
                    ' Required if connection_type=xenapi.')
flags.DEFINE_string('xenapi_connection_username',
                    'root',
                    'Username for connection to XenServer/Xen Cloud Platform.'
                    ' Used only if connection_type=xenapi.')
flags.DEFINE_string('xenapi_connection_password',
                    None,
                    'Password for connection to XenServer/Xen Cloud Platform.'
                    ' Used only if connection_type=xenapi.')
flags.DEFINE_float('xenapi_task_poll_interval',
                   0.5,
                   'The interval used for polling of remote tasks '
                   '(Async.VM.start, etc).  Used only if '
                   'connection_type=xenapi.')

XenAPI = None


def get_connection(_):
    """Note that XenAPI doesn't have a read-only connection mode, so
    the read_only parameter is ignored."""
    # This is loaded late so that there's no need to install this
    # library when not using XenAPI.
    global XenAPI
    if XenAPI is None:
        XenAPI = __import__('XenAPI')
    url = FLAGS.xenapi_connection_url
    username = FLAGS.xenapi_connection_username
    password = FLAGS.xenapi_connection_password
    if not url or password is None:
        raise Exception(_('Must specify xenapi_connection_url, '
                          'xenapi_connection_username (optionally), and '
                          'xenapi_connection_password to use '
                          'connection_type=xenapi'))
    return XenAPIConnection(url, username, password)


class XenAPIConnection(object):
    """ A connection to XenServer or Xen Cloud Platform """
    def __init__(self, url, user, pw):
        session = XenAPISession(url, user, pw)
        self._vmops = VMOps(session)
        self._volumeops = VolumeOps(session)

    def list_instances(self):
        """ List VM instances """
        return self._vmops.list_instances()

    def spawn(self, instance):
        """ Create VM instance """
        self._vmops.spawn(instance)

    def reboot(self, instance):
        """ Reboot VM instance """
        self._vmops.reboot(instance)

    def destroy(self, instance):
        """ Destroy VM instance """
        self._vmops.destroy(instance)

    def get_info(self, instance_id):
        """ Return data about VM instance """
        return self._vmops.get_info(instance_id)

    def get_diagnostics(self, instance_id):
        """Return data about VM diagnostics"""
        return self._vmops.get_diagnostics(instance_id)

    def get_console_output(self, instance):
        """ Return snapshot of console """
        return self._vmops.get_console_output(instance)

    def attach_volume(self, instance_name, device_path, mountpoint):
        """ Attach volume storage to VM instance """
        return self._volumeops.attach_volume(instance_name,
                                               device_path,
                                               mountpoint)

    def detach_volume(self, instance_name, mountpoint):
        """ Detach volume storage to VM instance """
        return self._volumeops.detach_volume(instance_name, mountpoint)


class XenAPISession(object):
    """ The session to invoke XenAPI SDK calls """
    def __init__(self, url, user, pw):
        self._session = XenAPI.Session(url)
        self._session.login_with_password(user, pw)

    def get_xenapi(self):
        """ Return the xenapi object """
        return self._session.xenapi

    def get_xenapi_host(self):
        """ Return the xenapi host """
        return self._session.xenapi.session.get_this_host(self._session.handle)

    def call_xenapi(self, method, *args):
        """Call the specified XenAPI method on a background thread."""
        f = self._session.xenapi
        for m in method.split('.'):
            f = f.__getattr__(m)
        return tpool.execute(f, *args)

    def async_call_plugin(self, plugin, fn, args):
        """Call Async.host.call_plugin on a background thread."""
        return tpool.execute(_unwrap_plugin_exceptions,
                             self._session.xenapi.Async.host.call_plugin,
                             self.get_xenapi_host(), plugin, fn, args)

    def wait_for_task(self, task):
        """Return a Deferred that will give the result of the given task.
        The task is polled until it completes."""

        done = event.Event()
        loop = utils.LoopingCall(self._poll_task, task, done)
        loop.start(FLAGS.xenapi_task_poll_interval, now=True)
        rv = done.wait()
        loop.stop()
        return rv

    def _poll_task(self, task, done):
        """Poll the given XenAPI task, and fire the given Deferred if we
        get a result."""
        try:
            #logging.debug('Polling task %s...', task)
            status = self._session.xenapi.task.get_status(task)
            if status == 'pending':
                return
            elif status == 'success':
                result = self._session.xenapi.task.get_result(task)
<<<<<<< HEAD
                logging.info(_('Task %s status: success.  %s'), task, result)
                deferred.callback(_parse_xmlrpc_value(result))
=======
                logging.info('Task %s status: success.  %s', task, result)
                done.send(_parse_xmlrpc_value(result))
>>>>>>> cd460a1f
            else:
                error_info = self._session.xenapi.task.get_error_info(task)
                logging.warn(_('Task %s status: %s.  %s'), task, status,
                             error_info)
                done.send_exception(XenAPI.Failure(error_info))
                #logging.debug('Polling task %s done.', task)
        except XenAPI.Failure, exc:
            logging.warn(exc)
            done.send_exception(*sys.exc_info())


def _unwrap_plugin_exceptions(func, *args, **kwargs):
    """ Parse exception details """
    try:
        return func(*args, **kwargs)
    except XenAPI.Failure, exc:
        logging.debug(_("Got exception: %s"), exc)
        if (len(exc.details) == 4 and
            exc.details[0] == 'XENAPI_PLUGIN_EXCEPTION' and
            exc.details[2] == 'Failure'):
            params = None
            try:
                params = eval(exc.details[3])
            except:
                raise exc
            raise XenAPI.Failure(params)
        else:
            raise
    except xmlrpclib.ProtocolError, exc:
        logging.debug(_("Got exception: %s"), exc)
        raise


def _parse_xmlrpc_value(val):
    """Parse the given value as if it were an XML-RPC value.  This is
    sometimes used as the format for the task.result field."""
    if not val:
        return val
    x = xmlrpclib.loads(
        '<?xml version="1.0"?><methodResponse><params><param>' +
        val +
        '</param></params></methodResponse>')
    return x[0][0]<|MERGE_RESOLUTION|>--- conflicted
+++ resolved
@@ -194,13 +194,8 @@
                 return
             elif status == 'success':
                 result = self._session.xenapi.task.get_result(task)
-<<<<<<< HEAD
                 logging.info(_('Task %s status: success.  %s'), task, result)
-                deferred.callback(_parse_xmlrpc_value(result))
-=======
-                logging.info('Task %s status: success.  %s', task, result)
                 done.send(_parse_xmlrpc_value(result))
->>>>>>> cd460a1f
             else:
                 error_info = self._session.xenapi.task.get_error_info(task)
                 logging.warn(_('Task %s status: %s.  %s'), task, status,
